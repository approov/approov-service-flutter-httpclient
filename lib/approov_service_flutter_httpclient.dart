/*
 * Copyright (c) 2022-2025 Approov Ltd.
 *
 * Permission is hereby granted, free of charge, to any person obtaining a copy of this software and associated
 * documentation files (the "Software"), to deal in the Software without restriction, including without limitation the
 * rights to use, copy, modify, merge, publish, distribute, sublicense, and/or sell copies of the Software, and to
 * permit persons to whom the Software is furnished to do so, subject to the following conditions:
 *
 * The above copyright notice and this permission notice shall be included in all copies or substantial portions of the
 * Software.
 *
 * THE SOFTWARE IS PROVIDED "AS IS", WITHOUT WARRANTY OF ANY KIND, EXPRESS OR IMPLIED, INCLUDING BUT NOT LIMITED TO THE
 * WARRANTIES OF MERCHANTABILITY, FITNESS FOR A PARTICULAR PURPOSE AND NONINFRINGEMENT. IN NO EVENT SHALL THE AUTHORS OR
 * COPYRIGHT HOLDERS BE LIABLE FOR ANY CLAIM, DAMAGES OR OTHER LIABILITY, WHETHER IN AN ACTION OF CONTRACT, TORT OR
 * OTHERWISE, ARISING FROM, OUT OF OR IN CONNECTION WITH THE SOFTWARE OR THE USE OR OTHER DEALINGS IN THE SOFTWARE.
 */

import 'dart:async';
import 'dart:collection';
import 'dart:convert';
import 'dart:core';
import 'dart:io';
import 'dart:math';
import 'dart:typed_data';

import 'package:asn1lib/asn1lib.dart';
import 'package:crypto/crypto.dart';
import 'package:collection/collection.dart';
import 'package:enum_to_string/enum_to_string.dart';
import 'package:flutter/foundation.dart';
import 'package:flutter/services.dart';
import 'package:http/http.dart' as http;
import 'package:http/io_client.dart' as httpio;
import 'package:logger/logger.dart';
import 'package:pem/pem.dart';
import 'package:mutex/mutex.dart';
import 'src/message_signing.dart';
export 'src/message_signing.dart'
    show
        ApproovMessageSigning,
        ApproovSigningContext,
        SignatureBaseBuilder,
        SignatureDigest,
        SignatureParameters,
        SignatureParametersFactory;

// Logger
final Logger Log = Logger();

/// Potential status results from an Approov fetch attempt
enum _TokenFetchStatus {
  SUCCESS, // token was successfully received
  NO_NETWORK, // there is no token because there is no network connectivity currently
  MITM_DETECTED, // there is no token because there is a Man-In-The-Middle (MITM) to the Approov cloud service
  POOR_NETWORK, // no token could be obtained due to poor network connectivity
  NO_APPROOV_SERVICE, // no token could be obtained, perhaps because Approov services are down
  BAD_URL, // provided URL was not https or otherwise in the correct format
  UNKNOWN_URL, // provided URL is not one that one configured for Approov
  UNPROTECTED_URL, // provided URL does not need an Approov token
  NO_NETWORK_PERMISSION, // app does not have ACCESS_NETWORK_STATE or INTERNET permission
  MISSING_LIB_DEPENDENCY, // app is missing a needed library dependency
  INTERNAL_ERROR, // there has been an internal error in the SDK
  REJECTED, // indicates a custom JWT or secure string fetch has been rejected because Approov attestation fails
  DISABLED, // indicates that a custom JWT or secure string fetch fails because the feature is not enabled
  UNKNOWN_KEY, // indicates an attempt to fetch a secure string that has not been defined
  BAD_KEY, // indicates an attempt to fetch a secure string with a bad key
  BAD_PAYLOAD // indicates an attempt to fetch a custom JWT with a bad payload
}

/// Results from an Approov token fetch
class _TokenFetchResult {
  // Status of the last Approov token fetch
  _TokenFetchStatus tokenFetchStatus = _TokenFetchStatus.INTERNAL_ERROR;

  // Token string of the last Approov fetch. This may be an empty string if the fetch did not succeed or wasn't to fetch a token.
  String token = "";

  // Secure string of the last Approov fetch. This may be an null if the fetch did not succeed or wasn't to fetch a secure string.
  String? secureString = null;

  // An Attestation Response Code (ARC) providing details of the device properties. This is the empty string if no ARC
  // was obtained.
  String ARC = "";

  // Any rejection reasons describing why Approov attestation has failed. This is a comma separated list of device properties, or
  // an empty string for a pass or if the feature is not enabled.
  String rejectionReasons = "";

  // Indicates whether a new configuration is available from fetchConfig()
  bool isConfigChanged = false;

  // Indicates whether current user APIs must be updated to reflect a new version available from getPins(). Calling
  // getPins() will clear this flag for the next Approov token fetch.
  bool isForceApplyPins = false;

  // Measurement configuration if the last token fetch was to perform an integrity measurement and was successful.
  Uint8List measurementConfig = Uint8List(0);

  // Loggable Approov token string.
  String loggableToken = "";

  // Trace identifier associated with the last Approov token fetch, if provided by the SDK.
  String traceID = "";

  /// Convenience constructor to generate the results from a results map from the underlying platform call.
  ///
  /// @param tokenFetchResultMap holds the results of the fetch
  _TokenFetchResult.fromTokenFetchResultMap(Map tokenFetchResultMap) {
    _TokenFetchStatus? newTokenFetchStatus = EnumToString.fromString(
        _TokenFetchStatus.values, tokenFetchResultMap["TokenFetchStatus"]);
    if (newTokenFetchStatus != null) tokenFetchStatus = newTokenFetchStatus;
    token = tokenFetchResultMap["Token"];
    String? newSecureString = tokenFetchResultMap["SecureString"];
    if (newSecureString != null) secureString = newSecureString;
    ARC = tokenFetchResultMap["ARC"];
    rejectionReasons = tokenFetchResultMap["RejectionReasons"];
    isConfigChanged = tokenFetchResultMap["IsConfigChanged"];
    isForceApplyPins = tokenFetchResultMap["IsForceApplyPins"];
    Uint8List? newMeasurementConfig = tokenFetchResultMap["MeasurementConfig"];
    if (newMeasurementConfig != null) measurementConfig = newMeasurementConfig;
    loggableToken = tokenFetchResultMap["LoggableToken"];
    String? newTraceID = tokenFetchResultMap["TraceID"];
    if (newTraceID != null) traceID = newTraceID;
  }
}

/// ApproovException is thrown if there is an error from Approov.
class ApproovException implements Exception {
  // cause of the exception
  String? cause;

  /// ApproovExeception constructs a new Approov exception.
  ///
  /// @param cause is a message giving the cause of the exception
  ApproovException(String cause) {
    this.cause = cause;
  }

  @override
  String toString() {
    return "ApproovException: $cause";
  }
}

/// ApproovNetworkException indicates an exception caused by networking conditions which is likely to be
/// temporary so a user initiated retry should be performed.
class ApproovNetworkException extends ApproovException {
  /// ApproovNetworkException constructs a new exception as a result of a temporary networking issue.
  ///
  /// @param cause is a message giving the cause of the exception
  ApproovNetworkException(String cause) : super(cause) {}

  @override
  String toString() {
    return "ApproovNetworkException: $cause";
  }
}

/// ApproovRejectionException provides additional information if the app has been rejected by Approov.
class ApproovRejectionException extends ApproovException {
  // provides a code of the app state for support purposes
  String? arc;

  // provides a comma separated list of rejection reasons (if the feature is enabled in Approov)
  String? rejectionReasons;

  /// ApproovRejectionException constructs a new exception as a result of an app rejection.
  ///
  /// @param cause is a message giving the cause of the exception
  /// @param arc is the code that can be used for support purposes
  /// @param rejectionReasons may provide a comma separated list of rejection reasons
  ApproovRejectionException(String cause, String arc, String rejectionReasons)
      : super(cause) {
    this.arc = arc;
    this.rejectionReasons = rejectionReasons;
  }

  @override
  String toString() {
    return "ApproovRejectionException: $cause ARC:$arc reasons:$rejectionReasons";
  }
}

// ApproovService is a singleton for managing the underlying Approov SDK itself. It provides a number of user accessible
// methods and management for its configuration.
class ApproovService {
  // logging tag
  static const String TAG = "ApproovService";

  // foreground channel for communicating with the platform specific layers (used by the root isolate) - this is
  // used in all cases where the operation is not expected to block for an extended period and also from the root
  // isolate where a callback may be received
  static const MethodChannel _fgChannel =
      const MethodChannel('approov_service_flutter_httpclient_fg');

  // background channel for communicating with the platform specific layers (used by background isolates) - this is
  // used in cases where the operation may block for an extended period and it is necessary to use this in that
  // case to avoid the main isolate thread being blocked by the operation
  static const MethodChannel _bgChannel =
      const MethodChannel('approov_service_flutter_httpclient_bg');

  // header that will be added to Approov enabled requests
  static const String APPROOV_HEADER = "Approov-Token";

  // header that will carry the Approov TraceID associated with a token fetch
  static const String APPROOV_TRACE_ID_HEADER = "Approov-TraceID";

  // any prefix to be added before the Approov token, such as "Bearer "
  static const String APPROOV_TOKEN_PREFIX = "";

  // mutex to control access to the initialization process
  static final _initMutex = Mutex();

  // future for the SDK initialization that should be awaited on before performing any other SDK operations
  static Future<void>? _futureInitialization = null;

  // header used when adding the Approov Token to network requests
  static String _approovTokenHeader = APPROOV_HEADER;

  // header used when adding the Approov TraceID to network requests, null disables the header
  static String? _approovTraceIDHeader = APPROOV_TRACE_ID_HEADER;

  // prefix for the above header (like Bearer)
  static String _approovTokenPrefix = APPROOV_TOKEN_PREFIX;

  // indicates whether the Approov SDK has been initialized
  static bool _isInitialized = false;

  // initial configuration string provided
  static String? _initialConfig = null;

  // configuration epoch used to determine if the configuration has changed to allow caches at
  // higher levels to be invalidated. This is actually obtained from the platform layer since
  // only it can provide common state between all isolates and we want a dynamic configuration
  // upddate in one isolate to impact the caching of all of them.
  static int _configEpoch = 0;

  // shows if this is the root or a background isolate
  static bool _isRootIsolate = false;

  // true if the interceptor should proceed on network failures and not add an Approov token
  static bool _proceedOnNetworkFail = false;

  // any header to be used for binding in Approov tokens or null if not set
  static String? _bindingHeader = null;

  // map of headers that should have their values substituted for secure strings, mapped to their
  // required prefixes
  static Map<String, String> _substitutionHeaders = {};

  // map of URL regexs that should be excluded from any Approov protection, mapped to the regular expressions
  static Map<String, RegExp> _exclusionURLRegexs = {};

  // configuration for automatically signing outbound requests using Approov
  static ApproovMessageSigning? _messageSigning;
  static bool _installMessageSigningAvailable = true;

  // cached host certificates obtaining from probing the relevant host domains
  static Map<String, List<Uint8List>?> _hostCertificates =
      Map<String, List<Uint8List>?>();

  // next transaction ID to be used for the next asynchronous transaction - we choose this randomly for
  // each isolate to avoid collisions between transactions in isolates since they share a common native plugin
  static int transactionID = Random().nextInt(1000000);

  // map of transactions that are being performed asynchronously in the platform layer
  static Map<String, Completer<dynamic>> _platformTransactions =
      Map<String, Completer<dynamic>>();

  /**
   * Handles a response from the platform layer for an asynchronous transaction. This
   * provides arguments including a unique transaction ID which is used to match up
   * with the request. Each transaction is associated with a Completer which is used
   * to mark when the request is complete.
   * 
   * @param arguments are the arguments provided by the platform layer
   */
  static void _handleResponse(dynamic arguments) {
    final String transactionID = arguments["TransactionID"] as String;
    final Completer<dynamic>? transaction =
        _platformTransactions[transactionID];
    if (transaction != null) {
      transaction.complete(arguments);
      _platformTransactions.remove(transactionID);
    }
  }

  static Map<String, List<String>> _snapshotHeaders(HttpHeaders headers) {
    final snapshot = <String, List<String>>{};
    headers.forEach((name, values) {
      snapshot[name] = List<String>.from(values);
    });
    return snapshot;
  }

  /// Initialize the Approov SDK. This must be called prior to any other methods on the ApproovService. This does not
  /// actually initialize the SDK at this point, but sets up the intialization which can then be awaited on by other
  /// methods which need it to be initialized.
  ///
  /// @param config is the configuration string
  /// @param comment is an optional comment used during initialization or null if not required
  static Future<void> initialize(String config, [String? comment]) async {
    if (_futureInitialization != null) {
      // ensure we wait in case initialize has been called previously
      await _futureInitialization;
    }
    _futureInitialization = _initializeAsync(config, comment);
  }

  /// Internal method to ensure that the Approov SDK has been initialized before any other methods are called.
  ///
  /// @throws ApproovException if the SDK has not been initialized
  static Future<void> _requireInitialized() async {
    if (_futureInitialization == null)
      throw ApproovException("ApproovService has not been initialized");
    else
      await _futureInitialization;
  }

  /// Provide the initialization config for the Approov SDK. This is done asynchronously and other methods called in the SDK may
  /// wait upon this. If an initial configuration has been provided previously and this one is different then an error is thrown.
  ///
  /// @param config is the configuration string
  /// @param comment is the comment used during initialization or null if not required
  /// @throws ApproovException if the provided configuration is not valid
  static Future<void> _initializeAsync(String config, String? comment) async {
    // protect the initialization in a critical section to avoid multiple
    // concurrent initializations
    await _initMutex.protect(() async {
      bool isRootIsolate = (RootIsolateToken.instance != null);
      String isolate = isRootIsolate ? "root" : "background";
      if (_isInitialized &&
          ((comment == null) || !comment.startsWith("reinit"))) {
        // this is a reinitialization attempt and we need to check if the config is the same
        if (_initialConfig != config) {
          throw ApproovException(
              "Attempt to reinitialize the Approov SDK with a different configuration $config");
        }
        Log.d(
            "$TAG: $isolate initialization ignoring attempt with the same config");
      } else {
        // perform the actual initialization
        try {
          // initialize the Approov SDK
          Map<String, dynamic> arguments = <String, dynamic>{
            "initialConfig": config,
            "updateConfig": "auto",
            "comment": comment,
          };
          await _fgChannel.invokeMethod('initialize', arguments);

          // set the user property to represent the framework being used
          arguments = <String, dynamic>{
            "property": "approov-service-flutter-httpclient",
          };
          await _fgChannel.invokeMethod('setUserProperty', arguments);

          // setup ready for callbacks from the platform layer if we are running
          // in the root isolate (this is not possible in background isolates)
          if (isRootIsolate) {
            _fgChannel.setMethodCallHandler((call) async {
              switch (call.method) {
                case "response":
                  _handleResponse(call.arguments);
              }
              return null;
            });
          }

          // initialization was successful
          _isInitialized = true;
          _initialConfig = config;
          _isRootIsolate = isRootIsolate;
          Log.d("$TAG: $isolate initialization complete");
        } catch (err, stack) {
          Log.e("$TAG: $isolate initialization exception $err: $stack");
          throw ApproovException('$err');
        }
      }
    });
  }

  /// Sets a flag indicating if the network interceptor should proceed anyway if it is
  /// not possible to obtain an Approov token due to a networking failure. If this is set
  /// then your backend API can receive calls without the expected Approov token header
  /// being added, or without header/query parameter substitutions being made. Note that
  /// this should be used with caution because it may allow a connection to be established
  /// before any dynamic pins have been received via Approov, thus potentially opening the
  /// channel to a MitM.
  ///
  /// @param proceed is true if Approov networking fails should allow continuation
  static void setProceedOnNetworkFail(bool proceed) {
    Log.d("$TAG: setProceedOnNetworkFail $proceed");
    _proceedOnNetworkFail = proceed;
  }

  /// Sets a development key indicating that the app is a development version and it should
  /// pass attestation even if the app is not registered or it is running on an emulator. The
  /// development key value can be rotated at any point in the account if a version of the app
  /// containing the development key is accidentally released. This is primarily
  /// used for situations where the app package must be modified or resigned in
  /// some way as part of the testing process.
  ///
  /// @param devKey is the development key to be used
  /// @throws ApproovException if there was a problem
  static Future<void> setDevKey(String devKey) async {
    Log.d("$TAG: setDevKey");
    await _requireInitialized();
    final Map<String, dynamic> arguments = <String, dynamic>{
      "devKey": devKey,
    };
    try {
      await _fgChannel.invokeMethod('setDevKey', arguments);
    } catch (err) {
      throw ApproovException('$err');
    }
  }

  /// Sets the header that the Approov token is added on, as well as an optional
  /// prefix String (such as "Bearer "). By default the token is provided on
  /// "Approov-Token" with no prefix.
  ///
  /// @param header is the header to place the Approov token on
  /// @param prefix is any prefix String for the Approov token header
  static void setApproovHeader(String header, String prefix) {
    Log.d("$TAG: setApproovHeader $header $prefix");
    _approovTokenHeader = header;
    _approovTokenPrefix = prefix;
  }

  /// Sets the header that receives any Approov TraceID value provided by the SDK. Passing null disables adding the header.
  ///
  /// @param header is the header to carry the Approov TraceID, or null to disable
  static void setApproovTraceIDHeader(String? header) {
    Log.d("$TAG: setApproovTraceIDHeader $header");
    _approovTraceIDHeader = header;
  }

  /// Gets the header used to carry the Approov TraceID, or null if disabled.
  static String? getApproovTraceIDHeader() {
    return _approovTraceIDHeader;
  }

  /// Enables automatic message signing for outgoing requests. The Approov SDK provides the signing key after a
  /// successful attestation and the resulting signature is attached to each protected request via the standard
  /// `Signature` and `Signature-Input` headers as defined by the HTTP Message Signatures specification. Provide
  /// a [defaultFactory] to control which components are included in the canonical representation, or optionally
  /// override the configuration for specific hosts via [hostFactories].
  static void enableMessageSigning({
    SignatureParametersFactory? defaultFactory,
    Map<String, SignatureParametersFactory>? hostFactories,
  }) {
    final effectiveDefaultFactory =
        defaultFactory ?? SignatureParametersFactory.generateDefaultFactory();
    if (hostFactories != null) {
      for (final entry in hostFactories.entries) {
        if (entry.key.isEmpty) {
          throw ArgumentError('Each host key must be a non-empty string');
        }
      }
    }
    final messageSigning = ApproovMessageSigning()
      ..setDefaultFactory(effectiveDefaultFactory);
    hostFactories?.forEach(messageSigning.putHostFactory);
    _messageSigning = messageSigning;
    Log.d("$TAG: enableMessageSigning configured");
  }

  /// Disables automatic Approov message signing for subsequent requests.
  static void disableMessageSigning() {
    if (_messageSigning != null) Log.d("$TAG: disableMessageSigning");
    _messageSigning = null;
  }

  @visibleForTesting
  static ApproovMessageSigning? messageSigningForTesting() => _messageSigning;

  /// Sets a binding header that must be present on all requests using the Approov service. A
  /// header should be chosen whose value is unchanging for most requests (such as an
  /// Authorization header). A hash of the header value is included in the issued Approov tokens
  /// to bind them to the value. This may then be verified by the backend API integration. This
  /// method should typically only be called once.
  ///
  /// @param header is the header to use for Approov token binding
  static void setBindingHeader(String header) {
    Log.d("$TAG: setBindingHeader $header");
    _bindingHeader = header;
  }

  /// Adds the name of a header which should be subject to secure strings substitution. This
  /// means that if the header is present then the value will be used as a key to look up a
  /// secure string value which will be substituted into the header value instead. This allows
  /// easy migration to the use of secure strings. Note that this should be done on initialization
  /// rather than for every request as it will require a new OkHttpClient to be built. A required
  /// prefix may be specified to deal with cases such as the use of "Bearer " prefixed before values
  /// in an authorization header.
  ///
  /// @param header is the header to be marked for substitution
  /// @param requiredPrefix is any required prefix to the value being substituted or null if not required
  static void addSubstitutionHeader(String header, String? requiredPrefix) {
    Log.d("$TAG: addSubstitutionHeader $header");
    if (requiredPrefix == null)
      _substitutionHeaders[header] = "";
    else
      _substitutionHeaders[header] = requiredPrefix;
  }

  /// Removes a header previously added using addSubstitutionHeader.
  ///
  /// @param header is the header to be removed for substitution
  static void removeSubstitutionHeader(String header) {
    Log.d("$TAG: removeSubstitutionHeader $header");
    _substitutionHeaders.remove(header);
  }

  /// Adds an exclusion URL regular expression. If a URL for a request matches this regular expression
  /// then it will not be subject to any Approov protection. Note that this facility must be used with
  /// EXTREME CAUTION due to the impact of dynamic pinning. Pinning may be applied to all domains added
  /// using Approov, and updates to the pins are received when an Approov fetch is performed. If you
  /// exclude some URLs on domains that are protected with Approov, then these will be protected with
  /// Approov pins but without a path to update the pins until a URL is used that is not excluded. Thus
  /// you are responsible for ensuring that there is always a possibility of calling a non-excluded
  /// URL, or you should make an explicit call to fetchToken if there are persistent pinning failures.
  /// Conversely, use of those option may allow a connection to be established before any dynamic pins
  /// have been received via Approov, thus potentially opening the channel to a MitM.
  ///
  /// @param urlRegex is the regular expression that will be compared against URLs to exclude them
  static void addExclusionURLRegex(String urlRegex) {
    try {
      RegExp regExp = RegExp(urlRegex);
      _exclusionURLRegexs[urlRegex] = regExp;
      Log.d("$TAG: addExclusionURLRegex $urlRegex");
    } on FormatException catch (e) {
      Log.d("$TAG: addExclusionURLRegex $urlRegex: ${e.message}");
    }
  }

  /// Removes an exclusion URL regular expression previously added using addExclusionURLRegex.
  ///
  /// @param urlRegex is the regular expression that will be compared against URLs to exclude them
  static void removeExclusionURLRegex(String urlRegex) {
    Log.d("$TAG: removeExclusionURLRegex $urlRegex");
    _exclusionURLRegexs.remove(urlRegex);
  }

  /// Starts a prefetch to lower the effective latency of a subsequent token or secure string fetch by
  /// starting the operation earlier so the subsequent fetch should be able to use cached data.
  static void prefetch() async {
    try {
      ApproovService._fetchApproovToken("https://approov.io/");
      Log.d("$TAG: prefetch started");
    } on ApproovException catch (e) {
      Log.e("$TAG: prefetch: exception ${e.cause}");
    }
  }

  /// Performs a precheck to determine if the app will pass attestation. This requires secure
  /// strings to be enabled for the account, although no strings need to be set up. This will
  /// likely require network access so may take some time to complete. It should always be called
  /// with await to allow capture of any ApproovException thrown, if the precheck fails or if there
  /// is some other problem. ApproovRejectionException is thrown if the app has failed Approov checks
  /// or ApproovNetworkException for networking issues where a user initiated retry of the operation
  /// should be allowed. An ApproovRejectionException may provide additional information about the
  /// cause of the rejection.
  ///
  /// @throws ApproovException if there was a problem
  static Future<void> precheck() async {
    // try and fetch a non-existent secure string in order to check for a rejection
    // setup a Completer for the transaction ID we are going to use
    await _requireInitialized();
    Completer<dynamic> completer = new Completer<dynamic>();
    String transactionID = ApproovService.transactionID.toString();
    ApproovService.transactionID++;
    _platformTransactions[transactionID] = completer;

    // setup the arguments for the fetch
    final Map<String, dynamic> arguments = <String, dynamic>{
      "transactionID": transactionID,
      "key": "precheck-dummy-key",
      "newDef": null,
      "performCallBack": _isRootIsolate ? "YES" : "NO",
    };

    // initiate the fetch at the platform layer
    try {
      await _fgChannel.invokeMethod('fetchSecureString', arguments);
    } catch (err) {
      throw ApproovException('$err');
    }

    // if we are running in a background isolate then we cannot receive callbacks
    // so we must wait on the result, but we do this in the background channel which
    // uses a background thread so that we don't block the main thread
    if (!_isRootIsolate) {
      final Map<String, dynamic> waitArgs = <String, dynamic>{
        "transactionID": transactionID,
      };
      final results =
          await _bgChannel.invokeMethod('waitForFetchValue', waitArgs);
      completer.complete(results);
      _platformTransactions.remove(transactionID);
    }

    // wait for the secure string fetch to complete
    _TokenFetchResult fetchResult;
    try {
      Map fetchResultMap = await completer.future;
      fetchResult = _TokenFetchResult.fromTokenFetchResultMap(fetchResultMap);
      String isolate = _isRootIsolate ? "root" : "background";
      Log.d("$TAG: $isolate precheck: ${fetchResult.tokenFetchStatus.name}");
    } catch (err) {
      throw ApproovException('$err');
    }

    // process the returned Approov status
    if (fetchResult.tokenFetchStatus == _TokenFetchStatus.REJECTED)
      // if the request is rejected then we provide a special exception with additional information
      throw new ApproovRejectionException(
          "precheck: ${fetchResult.tokenFetchStatus.name}: ${fetchResult.ARC} ${fetchResult.rejectionReasons}",
          fetchResult.ARC,
          fetchResult.rejectionReasons);
    else if ((fetchResult.tokenFetchStatus == _TokenFetchStatus.NO_NETWORK) ||
        (fetchResult.tokenFetchStatus == _TokenFetchStatus.POOR_NETWORK) ||
        (fetchResult.tokenFetchStatus == _TokenFetchStatus.MITM_DETECTED))
      // we are unable to get the secure string due to network conditions so the request can
      // be retried by the user later
      throw new ApproovNetworkException(
          "precheck: ${fetchResult.tokenFetchStatus.name}");
    else if ((fetchResult.tokenFetchStatus != _TokenFetchStatus.SUCCESS) &&
        (fetchResult.tokenFetchStatus != _TokenFetchStatus.UNKNOWN_KEY))
      // we are unable to get the secure string due to a more permanent error
      throw new ApproovException(
          "precheck: ${fetchResult.tokenFetchStatus.name}");
  }

  /// Gets the device ID used by Approov to identify the particular device that the SDK is running on. Note that
  /// different Approov apps on the same device will return a different ID. Moreover, the ID may be changed by an
  /// uninstall and reinstall of the app.
  ///
  /// @return String representation of the device ID
  static Future<String> getDeviceID() async {
    await _requireInitialized();
    try {
      String deviceID = await _fgChannel.invokeMethod('getDeviceID');
      Log.d("$TAG: getDeviceID: $deviceID");
      return deviceID;
    } catch (err) {
      throw ApproovException('$err');
    }
  }

  /// Sets a hash of the given data value into any future Approov tokens obtained in the 'pay' claim. If the data values
  /// are transmitted to the API backend along with the Approov token then this allows the backend to check that the
  /// data value was indeed known to the app at the time of the token fetch and hasn't been spoofed. If the data is the
  /// same as any previous one set then the token does not need to be updated. Otherwise the next token fetch causes a
  /// new attestation to fetch a new token. Note that this should not be done frequently due to the additional latency on
  /// token fetching that will be caused. The hash appears in the 'pay' claim of the Approov token as a base64 encoded
  /// string of the SHA256 hash of the data. Note that the data is hashed locally and never sent to the Approov cloud service.
  ///
  /// @param data is the data whose SHA256 hash is to be included in future Approov tokens
  /// @throws ApproovException if there was a problem
  static Future<void> setDataHashInToken(String data) async {
    Log.d("$TAG: setDataHashInToken");
    await _requireInitialized();
    final Map<String, dynamic> arguments = <String, dynamic>{
      "data": data,
    };
    try {
      await _fgChannel.invokeMethod('setDataHashInToken', arguments);
    } catch (err) {
      throw ApproovException('$err');
    }
  }

  /// Initiates a request to obtain an Approov token and other results. If an Approov token fetch has been completed
  /// previously and the tokens are unexpired then this may return the same one without a need to perform a network
  /// transaction. Note though that the caller should never cache the Approov token as it may become invalidated at any point.
  ///
  /// If a new Approov token is required then a more extensive app measurement is performed that involves communicating
  /// with the Approov cloud service. Thus this method may take up to several seconds to complete. Note that if the
  /// attestation is rejected by the Approov cloud service then a token is still returned, it just won't be signed
  /// with the correct signature so the failure is detected when any API, to which the token is presented, verifies it.
  ///
  /// All calls must provide the full request URL (including path) of the API to which the Approov token is going
  /// to be sent. Different API domains will have different Approov tokens associated with them so it is important that
  /// the Approov token is only sent to requests for that URL. If the domain has not been configured using the Approov
  /// CLI then an ApproovException is thrown. Note that there are various other reasons that an ApproovException might also
  /// be thrown. If the fetch fails due to a networking issue, and should be retried at some later point, then an
  /// ApproovNetworkException is thrown.
  ///
  /// @param url provides the full request URL (including path) for which a token is being fetched
  /// @return results of fetching a token
  /// @throws ApproovException if there was a problem
  static Future<String> fetchToken(String url) async {
    // fetch the Approov token
    _TokenFetchResult fetchResult = await _fetchApproovToken(url);
    String isolate = _isRootIsolate ? "root" : "background";
    Log.d("$TAG: $isolate fetchToken for $url: ${fetchResult.loggableToken}");

    // check the status of Approov token fetch
    if ((fetchResult.tokenFetchStatus == _TokenFetchStatus.SUCCESS) ||
        (fetchResult.tokenFetchStatus ==
            _TokenFetchStatus.NO_APPROOV_SERVICE)) {
      // we successfully obtained a token so provide it, or provide an empty one on complete Approov service failure
      return fetchResult.token;
    } else if ((fetchResult.tokenFetchStatus == _TokenFetchStatus.NO_NETWORK) ||
        (fetchResult.tokenFetchStatus == _TokenFetchStatus.POOR_NETWORK) ||
        (fetchResult.tokenFetchStatus == _TokenFetchStatus.MITM_DETECTED)) {
      // we are unable to get an Approov token due to network conditions so the request can
      // be retried by the user later
      throw new ApproovNetworkException(
          "fetchToken for $url: ${fetchResult.tokenFetchStatus.name}");
    } else {
      // we have failed to get an Approov token with a more serious permanent error
      throw ApproovException(
          "fetchToken for $url: ${fetchResult.tokenFetchStatus.name}");
    }
  }

  /// Gets the signature for the given message. This uses an account specific message signing key that is
  /// transmitted to the SDK after a successful token fetch if the facility is enabled for the account and
  /// the token is received from the primary (rather than failover) Approov cloud. Note
  /// that if the attestation failed then the signing key provided is actually random so that the
  /// signature will be incorrect. An Approov token should always be included in the message
  /// being signed and sent alongside this signature to prevent replay attacks.
  ///
  /// @param the message for which to et the signature
  /// @return base64 encoded signature of the message, or null if no signing key is available
  /// @throws ApproovException if there was a problem
  static Future<String> getMessageSignature(String message) async {
    Log.d("$TAG: getMessageSignature");
    await _requireInitialized();
    final Map<String, dynamic> arguments = <String, dynamic>{
      "message": message,
    };
    try {
      String messageSignature =
          await _fgChannel.invokeMethod('getMessageSignature', arguments);
      return messageSignature;
    } catch (err) {
      throw ApproovException('$err');
    }
  }

  /// Gets the signature for the given message using the account message signing key. This is a
  /// convenience alias for [getMessageSignature] that mirrors the native SDK naming and may provide
  /// clearer intent when working alongside install message signing.
  static Future<String> getAccountMessageSignature(String message) async {
    Log.d("$TAG: getAccountMessageSignature");
    await _requireInitialized();
    final Map<String, dynamic> arguments = <String, dynamic>{
      "message": message,
    };
    try {
      return await _fgChannel.invokeMethod(
          'getAccountMessageSignature', arguments);
    } on MissingPluginException {
      return await getMessageSignature(message);
    } catch (err) {
      throw ApproovException('$err');
    }
  }

  /// Fetches a secure string with the given key. If newDef is not null then a
  /// secure string for the particular app instance may be defined. In this case the
  /// new value is returned as the secure string. Use of an empty string for newDef removes
  /// the string entry. Note that this call may require network transaction and thus may take some
  /// time. You should always call with await. If the attestation fails for any reason then an
  /// ApproovException is thrown. This will be ApproovRejectionException if the app has failed
  /// Approov checks or ApproovNetworkException for networking issues where a user initiated retry
  /// of the operation should be allowed. Note that the returned string should NEVER be cached by
  /// your app, you should call this function when it is needed.
  ///
  /// @param key is the secure string key to be looked up
  /// @param newDef is any new definition for the secure string, or null for lookup only
  /// @return secure string (should not be cached by your app) or null if it was not defined
  /// @throws ApproovException if there was a problem
  static Future<String?> fetchSecureString(String key, String? newDef) async {
    // ensure the SDK is initialized
    await _requireInitialized();

    // determine the type of operation as the values themselves cannot be logged
    String type = "lookup";
    if (newDef != null) type = "definition";

    // setup a Completer for the transaction ID we are going to use
    Completer<dynamic> completer = new Completer<dynamic>();
    String transactionID = ApproovService.transactionID.toString();
    ApproovService.transactionID++;
    _platformTransactions[transactionID] = completer;

    // setup the arguments for the fetch
    final Map<String, dynamic> arguments = <String, dynamic>{
      "transactionID": transactionID,
      "key": key,
      "newDef": newDef,
      "performCallBack": _isRootIsolate ? "YES" : "NO",
    };

    // start the secure string fetch in the platform layer
    try {
      await _fgChannel.invokeMethod('fetchSecureString', arguments);
    } catch (err) {
      throw ApproovException('$err');
    }

    // if we are running in a background isolate then we cannot receive callbacks
    // so we must wait on the result, but we do this in the background channel which
    // uses a background thread so that we don't block the main thread
    if (!_isRootIsolate) {
      final Map<String, dynamic> waitArgs = <String, dynamic>{
        "transactionID": transactionID,
      };
      final results =
          await _bgChannel.invokeMethod('waitForFetchValue', waitArgs);
      completer.complete(results);
      _platformTransactions.remove(transactionID);
    }

    // wait for the secure string fetch to complete
    _TokenFetchResult fetchResult;
    try {
      Map fetchResultMap = await completer.future;
      fetchResult = _TokenFetchResult.fromTokenFetchResultMap(fetchResultMap);
      String isolate = _isRootIsolate ? "root" : "background";
      Log.d(
          "$TAG: $isolate fetchSecureString $type: $key, ${fetchResult.tokenFetchStatus.name}");
    } catch (err) {
      throw ApproovException('$err');
    }

    // process the returned Approov status
    if (fetchResult.tokenFetchStatus == _TokenFetchStatus.REJECTED)
      // if the request is rejected then we provide a special exception with additional information
      throw new ApproovRejectionException(
          "fetchSecureString $type for $key: ${fetchResult.tokenFetchStatus.name}: ${fetchResult.ARC} ${fetchResult.rejectionReasons}",
          fetchResult.ARC,
          fetchResult.rejectionReasons);
    else if ((fetchResult.tokenFetchStatus == _TokenFetchStatus.NO_NETWORK) ||
        (fetchResult.tokenFetchStatus == _TokenFetchStatus.POOR_NETWORK) ||
        (fetchResult.tokenFetchStatus == _TokenFetchStatus.MITM_DETECTED))
      // we are unable to get the secure string due to network conditions so the request can
      // be retried by the user later
      throw new ApproovNetworkException(
          "fetchSecureString $type for $key: ${fetchResult.tokenFetchStatus.name}");
    else if ((fetchResult.tokenFetchStatus != _TokenFetchStatus.SUCCESS) &&
        (fetchResult.tokenFetchStatus != _TokenFetchStatus.UNKNOWN_KEY))
      // we are unable to get the secure string due to a more permanent error
      throw new ApproovException(
          "fetchSecureString $type for $key: ${fetchResult.tokenFetchStatus.name}");
    return fetchResult.secureString;
  }

  /// Fetches a custom JWT with the given payload. Note that this call will require network
  /// transaction and thus will take some time. It should always be called with await.
  /// If the attestation fails for any reason then an ApproovException is thrown. This will be
  /// ApproovRejectionException if the app has failed Approov checks or ApproovNetworkException
  /// for networking issues where a user initiated retry of the operation should be allowed.
  ///
  /// @param payload is the marshaled JSON object for the claims to be included
  /// @return custom JWT string
  /// @throws ApproovException if there was a problem
  static Future<String> fetchCustomJWT(String payload) async {
    // wait on any pending initialization
    await _requireInitialized();

    // start the custom JWT creation in the platform layer
    // setup a Completer for the transaction ID we are going to use
    Completer<dynamic> completer = new Completer<dynamic>();
    String transactionID = ApproovService.transactionID.toString();
    ApproovService.transactionID++;
    _platformTransactions[transactionID] = completer;

    // setup the arguments for the fetch
    final Map<String, dynamic> arguments = <String, dynamic>{
      "transactionID": transactionID,
      "payload": payload,
      "performCallBack": _isRootIsolate ? "YES" : "NO",
    };

    // start the custom JWT creation in the platform layer
    try {
      await _fgChannel.invokeMethod('fetchCustomJWT', arguments);
    } catch (err) {
      throw ApproovException('$err');
    }

    // if we are running in a background isolate then we cannot receive callbacks
    // so we must wait on the result, but we do this in the background channel which
    // uses a background thread so that we don't block the main thread
    if (!_isRootIsolate) {
      final Map<String, dynamic> waitArgs = <String, dynamic>{
        "transactionID": transactionID,
      };
      final results =
          await _bgChannel.invokeMethod('waitForFetchValue', waitArgs);
      completer.complete(results);
      _platformTransactions.remove(transactionID);
    }

    // wait until the custom JWT creation is completed
    _TokenFetchResult fetchResult;
    try {
      Map fetchResultMap = await completer.future;
      fetchResult = _TokenFetchResult.fromTokenFetchResultMap(fetchResultMap);
      String isolate = _isRootIsolate ? "root" : "background";
      Log.d(
          "$TAG: $isolate fetchCustomJWT: ${fetchResult.tokenFetchStatus.name}");
    } catch (err) {
      throw ApproovException('$err');
    }

    // process the returned Approov status
    if (fetchResult.tokenFetchStatus == _TokenFetchStatus.REJECTED)
      // if the request is rejected then we provide a special exception with additional information
      throw new ApproovRejectionException(
          "fetchCustomJWT: ${fetchResult.tokenFetchStatus.name}: ${fetchResult.ARC} ${fetchResult.rejectionReasons}",
          fetchResult.ARC,
          fetchResult.rejectionReasons);
    else if ((fetchResult.tokenFetchStatus == _TokenFetchStatus.NO_NETWORK) ||
        (fetchResult.tokenFetchStatus == _TokenFetchStatus.POOR_NETWORK) ||
        (fetchResult.tokenFetchStatus == _TokenFetchStatus.MITM_DETECTED))
      // we are unable to get the custom JWT due to network conditions so the request can
      // be retried by the user later
      throw new ApproovNetworkException(
          "fetchCustomJWT: ${fetchResult.tokenFetchStatus.name}");
    else if (fetchResult.tokenFetchStatus != _TokenFetchStatus.SUCCESS)
      // we are unable to get the custom JWT due to a more permanent error
      throw new ApproovException(
          "fetchCustomJWT: ${fetchResult.tokenFetchStatus.name}");

    // provide the custom JWT
    return fetchResult.token;
  }

  /// Fetches the current configuration for the SDK. Normally this method returns the latest configuration that is
  /// available and is cached in the SDK. Thus the method will return quickly. However, if this method is called when
  /// there has been no prior call to fetch an Approov token then a network request to the Approov cloud service will be
  /// made to obtain any latest configuration update. The maximum timeout period is set to be quite short but the caller
  /// must be aware that this delay may occur. This also updates the current configuration epoch which is stored at
  /// the platform layer and used to determine if the configuration has changed across isolates.
  ///
  /// @return String representation of the configuration
  /// @throws ApproovException if there was a problem
  static Future<String> _fetchConfig() async {
    await _requireInitialized();
    try {
      String config = await _fgChannel.invokeMethod('fetchConfig');
      _configEpoch = await _fgChannel.invokeMethod('getConfigEpoch');
      return config;
    } catch (err) {
      throw ApproovException('$err');
    }
  }

  /// Fetches the pins from the current configuration of the SDK. This is returned as a map from URL domain (hostname
  /// only) to the possible pins for that domain. If there is no map entry for a domain then that indicates that the
  /// connection is not specifically pinned, or managed trust roots should be used if they are present (keyed from the
  /// "*" domain). The type of pin requested determines the data in each of the pins. This is typically the base64 encoding
  /// of the hash of some aspect of the certificate. A connection is considered to be valid if any certificate in the chain
  /// presented is one with the same hash as one in the array of hashes.
  ///
  /// @param pinType is the type of pinning information that is required
  /// @return Map from domain to the list of strings providing the pins
  /// @throws ApproovException if there was a problem
  static Future<Map> _getPins(String pinType) async {
    await _requireInitialized();
    final Map<String, dynamic> arguments = <String, dynamic>{
      "pinType": pinType,
    };
    try {
      Map pins = await _fgChannel.invokeMethod('getPins', arguments);
      return pins;
    } catch (err) {
      throw ApproovException('$err');
    }
  }

  /// Internal method for fetching an Approov token from the SDK.
  ///
  /// @param url provides the full request URL (including path) for which a token is being fetched
  /// @return results of fetching a token
  /// @throws ApproovException if there was a problem
  static Future<_TokenFetchResult> _fetchApproovToken(String url) async {
    await _requireInitialized();
    try {
      // setup a Completer for the transaction ID we are going to use
      Completer<dynamic> completer = new Completer<dynamic>();
      String transactionID = ApproovService.transactionID.toString();
      ApproovService.transactionID++;
      _platformTransactions[transactionID] = completer;

      // create the arguments for the transaction
      final Map<String, dynamic> arguments = <String, dynamic>{
        "transactionID": transactionID,
        "url": url,
        "performCallBack": _isRootIsolate ? "YES" : "NO",
      };

      // start the Approov token fetching process
      await _fgChannel.invokeMethod('fetchApproovToken', arguments);

      // if we are running in a background isolate then we cannot receive callbacks
      // so we must wait on the result, but we do this in the background channel which
      // uses a background thread so that we don't block the main thread
      if (!_isRootIsolate) {
        final Map<String, dynamic> waitArgs = <String, dynamic>{
          "transactionID": transactionID,
        };
        final results =
            await _bgChannel.invokeMethod('waitForFetchValue', waitArgs);
        completer.complete(results);
        _platformTransactions.remove(transactionID);
      }

      // wait for the transaction to complete
      final results = await completer.future;
      _configEpoch = results['ConfigEpoch'];
      _TokenFetchResult tokenFetchResult =
          _TokenFetchResult.fromTokenFetchResultMap(results);
      return tokenFetchResult;
    } catch (err) {
      throw ApproovException('$err');
    }
  }

  /// Substitutes the given query parameter in the Uri. If no substitution is made then the
  /// original Uri is returned, otherwise a new one is constructed with the revised query
  /// parameter value. Since this modifies the Uri itself this must be done before making the
  /// request. If it is not currently possible to fetch secure strings token due to
  /// networking issues then ApproovNetworkException is thrown and a user initiated retry of the
  /// operation should be allowed. ApproovRejectionException may be thrown if the attestation
  /// fails and secure strings cannot be obtained. Other ApproovExecptions represent a more
  /// permanent error condition.
  ///
  /// @param uri is the Uri being analyzed for substitution
  /// @param queryParameter is the parameter to be potentially substituted
  /// @return Uri passed in, or modified with a new Uri if required
  /// @throws ApproovException if it is not possible to obtain secure strings for substitution
  static Future<Uri> substituteQueryParam(
      Uri uri, String queryParameter) async {
    await _requireInitialized();
    String? queryValue = uri.queryParameters[queryParameter];
    if (queryValue != null) {
      // check if the URL matches one of the exclusion regexs and just return the provided Uri if so
      String url = uri.toString();
      for (RegExp regExp in _exclusionURLRegexs.values) {
        if (regExp.hasMatch(url)) return uri;
      }

      // setup a Completer for the transaction ID we are going to use
      Completer<dynamic> completer = new Completer<dynamic>();
      String transactionID = ApproovService.transactionID.toString();
      ApproovService.transactionID++;
      _platformTransactions[transactionID] = completer;

      // we have found an occurrence of the query parameter to be replaced so we look up the existing
      // value as a key for a secure string
      final Map<String, dynamic> arguments = <String, dynamic>{
        "transactionID": transactionID,
        "key": queryValue,
        "newDef": null,
        "performCallBack": _isRootIsolate ? "YES" : "NO",
      };

      // initiate the secure string fetch in the platform layer
      try {
        await _fgChannel.invokeMethod('fetchSecureString', arguments);
      } catch (err) {
        throw ApproovException('$err');
      }

      // if we are running in a background isolate then we cannot receive callbacks
      // so we must wait on the result, but we do this in the background channel which
      // uses a background thread so that we don't block the main thread
      if (!_isRootIsolate) {
        final Map<String, dynamic> waitArgs = <String, dynamic>{
          "transactionID": transactionID,
        };
        final results =
            await _bgChannel.invokeMethod('waitForFetchValue', waitArgs);
        completer.complete(results);
        _platformTransactions.remove(transactionID);
      }

      // wait for the secure string fetch to complete
      _TokenFetchResult fetchResult;
      try {
        Map fetchResultMap = await completer.future;
        fetchResult = _TokenFetchResult.fromTokenFetchResultMap(fetchResultMap);
        String isolate = _isRootIsolate ? "root" : "background";
        Log.d(
            "$TAG: $isolate substituting query parameter $queryParameter: ${fetchResult.tokenFetchStatus.name}");
      } catch (err) {
        throw ApproovException('$err');
      }

      // process the returned Approov status
      if (fetchResult.tokenFetchStatus == _TokenFetchStatus.SUCCESS) {
        // perform a query substitution
        Map<String, String> updatedParams =
            Map<String, String>.from(uri.queryParameters);
        updatedParams[queryParameter] = fetchResult.secureString!;
        return uri.replace(queryParameters: updatedParams);
      } else if (fetchResult.tokenFetchStatus == _TokenFetchStatus.REJECTED)
        // if the request is rejected then we provide a special exception with additional information
        throw new ApproovRejectionException(
            "Query parameter substitution for $queryParameter: ${fetchResult.tokenFetchStatus.name}: ${fetchResult.ARC} ${fetchResult.rejectionReasons}",
            fetchResult.ARC,
            fetchResult.rejectionReasons);
      else if ((fetchResult.tokenFetchStatus == _TokenFetchStatus.NO_NETWORK) ||
          (fetchResult.tokenFetchStatus == _TokenFetchStatus.POOR_NETWORK) ||
          (fetchResult.tokenFetchStatus == _TokenFetchStatus.MITM_DETECTED)) {
        // we are unable to get the secure string due to network conditions so the request can
        // be retried by the user later - unless this is overridden
        if (!_proceedOnNetworkFail)
          throw new ApproovNetworkException(
              "Query parameter substitution for $queryParameter: ${fetchResult.tokenFetchStatus.name}");
      } else if (fetchResult.tokenFetchStatus != _TokenFetchStatus.UNKNOWN_KEY)
        // we have failed to get a secure string with a more serious permanent error
        throw new ApproovException(
            "Query parameter substitution for $queryParameter: ${fetchResult.tokenFetchStatus.name}");
    }
    return uri;
  }

  /// Adds Approov to the given request by adding the Approov token in a header. If a binding header has been specified
  /// then this should be available. If it is not currently possible to fetch an Approov token (typically due to no or
  /// poor network) then an ApproovNetworkException is thrown and a later retry should be made. Other failures will
  /// result in an ApproovException. Note that if substitution headers have been setup then this method also examines
  /// the headers and remaps them to the substituted value if they correspond to a secure string set in Approov. Note that
  // in this  case it is possible for the method to fail with an ApproovRejectionException, which may provide additional
  /// information about the reason for the rejection.
  ///
  /// @param request is the HttpClientRequest to which Approov is being added
  /// @param pendingBodyBytes holds any buffered body bytes available before the request is sent, or null for streaming
  /// @throws ApproovException if it is not possible to obtain an Approov token or perform required header substitutions
  static Future<void> _updateRequest(
      HttpClientRequest request, Uint8List? pendingBodyBytes) async {
    // check if the URL matches one of the exclusion regexs and just return if so
    await _requireInitialized();
    String url = request.uri.toString();
    for (RegExp regExp in _exclusionURLRegexs.values) {
      if (regExp.hasMatch(url)) return;
    }

    // update the data hash based on any token binding header that is present
    String? bindingHeader = _bindingHeader;
    if (bindingHeader != null) {
      String? headerValue = request.headers.value(bindingHeader);
      if (headerValue != null) setDataHashInToken(headerValue);
    }

    // request an Approov token for the full request URL
    final stopWatch = Stopwatch();
    stopWatch.start();
    final Uri requestUri = request.uri;
    final String host = requestUri.host;
    final String requestUrl = requestUri.toString();
    _TokenFetchResult fetchResult = await _fetchApproovToken(requestUrl);

    // provide information about the obtained token or error (note "approov token -check" can
    // be used to check the validity of the token and if you use token annotations they
    // will appear here to determine why a request is being rejected)
    String isolate = _isRootIsolate ? "root" : "background";
    Log.d(
        "$TAG: $isolate updateRequest for $host: ${fetchResult.loggableToken}, ${stopWatch.elapsedMilliseconds}ms");

    // if there was a configuration change we fetch a new configuration, which will update
    // the configuration epoch across all isolates and cause all delegate HttpClient caches to be
    // cleared since the pins may have changed
    if (fetchResult.isConfigChanged) {
      await _fetchConfig();
      Log.d("$TAG: $isolate updateRequest, dynamic configuration update");
    }

    // check the status of Approov token fetch
    if (fetchResult.tokenFetchStatus == _TokenFetchStatus.SUCCESS) {
      // we successfully obtained a token so add it to the header for the request
<<<<<<< HEAD
      request.headers.set(_approovTokenHeader, _approovTokenPrefix + fetchResult.token, preserveHeaderCase: true);
      final String? traceIDHeader = _approovTraceIDHeader;
      final String traceID = fetchResult.traceID;
      if ((traceIDHeader != null) && traceID.isNotEmpty) {
        request.headers.set(traceIDHeader, traceID, preserveHeaderCase: true);
      }
=======
      request.headers.set(
          _approovTokenHeader, _approovTokenPrefix + fetchResult.token,
          preserveHeaderCase: true);
>>>>>>> 15f45814
    } else if ((fetchResult.tokenFetchStatus == _TokenFetchStatus.NO_NETWORK) ||
        (fetchResult.tokenFetchStatus == _TokenFetchStatus.POOR_NETWORK) ||
        (fetchResult.tokenFetchStatus == _TokenFetchStatus.MITM_DETECTED)) {
      // we are unable to get an Approov token due to network conditions so the request can
      // be retried by the user later - unless overridden
      if (!_proceedOnNetworkFail)
        throw new ApproovNetworkException(
            "Approov token fetch for $host: ${fetchResult.tokenFetchStatus.name}");
    } else if ((fetchResult.tokenFetchStatus !=
            _TokenFetchStatus.NO_APPROOV_SERVICE) &&
        (fetchResult.tokenFetchStatus != _TokenFetchStatus.UNKNOWN_URL) &&
        (fetchResult.tokenFetchStatus != _TokenFetchStatus.UNPROTECTED_URL)) {
      // we have failed to get an Approov token with a more serious permanent error
      throw ApproovException(
          "Approov token fetch for $host: ${fetchResult.tokenFetchStatus.name}");
    }

    // we only continue additional processing if we had a valid status from Approov, to prevent additional delays
    // by trying to fetch from Approov again and this also protects against header substiutions in domains not
    // protected by Approov and therefore potentially subject to a MitM
    if ((fetchResult.tokenFetchStatus != _TokenFetchStatus.SUCCESS) &&
        (fetchResult.tokenFetchStatus != _TokenFetchStatus.UNPROTECTED_URL))
      return;

    // we now deal with any header substitutions, which may require further fetches but these
    // should be using cached results
    for (MapEntry entry in _substitutionHeaders.entries) {
      String header = entry.key;
      String prefix = entry.value;
      String? value = request.headers.value(header);
      if ((value != null) &&
          value.startsWith(prefix) &&
          (value.length > prefix.length)) {
        // setup a Completer for the transaction ID we are going to use
        Completer<dynamic> completer = new Completer<dynamic>();
        String transactionID = ApproovService.transactionID.toString();
        ApproovService.transactionID++;
        _platformTransactions[transactionID] = completer;

        // setup the arguments to perform a request to get the secure string for the header value
        final Map<String, dynamic> arguments = <String, dynamic>{
          "transactionID": transactionID,
          "key": value.substring(prefix.length),
          "newDef": null,
          "performCallBack": _isRootIsolate ? "YES" : "NO",
        };

        // initiate the secure string fetch in the platform layer
        try {
          await _fgChannel.invokeMethod('fetchSecureString', arguments);
        } catch (err) {
          throw ApproovException('$err');
        }

        // if we are running in a background isolate then we cannot receive callbacks
        // so we must wait on the result, but we do this in the background channel which
        // uses a background thread so that we don't block the main thread
        if (!_isRootIsolate) {
          final Map<String, dynamic> waitArgs = <String, dynamic>{
            "transactionID": transactionID,
          };
          final results =
              await _bgChannel.invokeMethod('waitForFetchValue', waitArgs);
          completer.complete(results);
          _platformTransactions.remove(transactionID);
        }

        // wait for the secure string fetch to complete
        _TokenFetchResult fetchResult;
        try {
          Map fetchResultMap = await completer.future;
          fetchResult =
              _TokenFetchResult.fromTokenFetchResultMap(fetchResultMap);
          String isolate = _isRootIsolate ? "root" : "background";
          Log.d(
              "$TAG: $isolate updateRequest substituting header $header: ${fetchResult.tokenFetchStatus.name}");
        } catch (err) {
          throw ApproovException('$err');
        }

        // process the returned Approov status
        if (fetchResult.tokenFetchStatus == _TokenFetchStatus.SUCCESS) {
          // substitute the header value
          final substitutedValue = prefix + fetchResult.secureString!;
          request.headers
              .set(header, substitutedValue, preserveHeaderCase: true);
        } else if (fetchResult.tokenFetchStatus == _TokenFetchStatus.REJECTED)
          // if the request is rejected then we provide a special exception with additional information
          throw new ApproovRejectionException(
              "Header substitution for $header: ${fetchResult.tokenFetchStatus.name}: ${fetchResult.ARC} ${fetchResult.rejectionReasons}",
              fetchResult.ARC,
              fetchResult.rejectionReasons);
        else if ((fetchResult.tokenFetchStatus ==
                _TokenFetchStatus.NO_NETWORK) ||
            (fetchResult.tokenFetchStatus == _TokenFetchStatus.POOR_NETWORK) ||
            (fetchResult.tokenFetchStatus == _TokenFetchStatus.MITM_DETECTED)) {
          // we are unable to get the secure string due to network conditions so the request can
          // be retried by the user later - unless overridden
          if (!_proceedOnNetworkFail)
            throw new ApproovNetworkException(
                "Header substitution for $header: ${fetchResult.tokenFetchStatus.name}");
        } else if (fetchResult.tokenFetchStatus !=
            _TokenFetchStatus.UNKNOWN_KEY)
          // we are unable to get the secure string due to a more permanent error
          throw new ApproovException(
              "Header substitution for $header: ${fetchResult.tokenFetchStatus.name}");
      }
    }

    if (_messageSigning != null &&
        fetchResult.tokenFetchStatus == _TokenFetchStatus.SUCCESS) {
      try {
        await _applyMessageSigning(request, pendingBodyBytes);
      } on ApproovException {
        rethrow;
      } catch (err) {
        throw ApproovException("Message signing failed: $err");
      }
    }
  }

  static Future<void> _applyMessageSigning(
      HttpClientRequest request, Uint8List? pendingBodyBytes) async {
    final messageSigning = _messageSigning;
    if (messageSigning == null) return;

    final context = ApproovSigningContext(
      requestMethod: request.method,
      uri: request.uri,
      headers: _snapshotHeaders(request.headers),
      bodyBytes: pendingBodyBytes,
      tokenHeaderName: _approovTokenHeader.isEmpty ? null : _approovTokenHeader,
      onSetHeader: (name, value) =>
          request.headers.set(name, value, preserveHeaderCase: true),
      onAddHeader: (name, value) =>
          request.headers.add(name, value, preserveHeaderCase: true),
    );

    final params = messageSigning.buildParametersFor(request.uri, context);
    if (params == null) {
      Log.d("$TAG: no message signing parameters for ${request.uri}");
      return;
    }

    final signatureBase =
        SignatureBaseBuilder(params, context).createSignatureBase();
    final alg = params.algorithmIdentifier;
    if (alg == null) {
      throw StateError('Signature parameters missing alg identifier');
    }
    final signature = await _signCanonicalMessage(signatureBase, alg);
    if (signature.isEmpty) {
      Log.d(
          "$TAG: message signing returned empty signature for ${request.uri}");
      return;
    }

    final signatureLabel = _signatureLabelForAlg(alg);
    final signatureHeader = '$signatureLabel=:${signature}:';
    context.setHeader('Signature', signatureHeader);

    final signatureInput =
        '$signatureLabel=${params.serializeComponentValue()}';
    context.setHeader('Signature-Input', signatureInput);

    if (params.debugMode) {
      final digest = sha256.convert(utf8.encode(signatureBase)).bytes;
      final baseDigestHeader = 'sha-256=:${base64Encode(digest)}:';
      context.setHeader('Signature-Base-Digest', baseDigestHeader);
    }
  }

  static Future<String> _signCanonicalMessage(
      String message, String algorithmIdentifier) async {
    switch (algorithmIdentifier) {
      case 'ecdsa-p256-sha256':
        return await _getInstallMessageSignature(message);
      case 'hmac-sha256':
        return await getAccountMessageSignature(message);
      default:
        throw StateError('Unsupported signature alg: $algorithmIdentifier');
    }
  }

  static String _signatureLabelForAlg(String algorithmIdentifier) {
    switch (algorithmIdentifier) {
      case 'ecdsa-p256-sha256':
        return 'install';
      case 'hmac-sha256':
        return 'account';
      default:
        throw StateError('Unsupported signature alg: $algorithmIdentifier');
    }
  }

  static Future<String> _getInstallMessageSignature(String message) async {
    if (!_installMessageSigningAvailable) {
      throw StateError('install message signing not supported');
    }
    try {
      final result = await _fgChannel
          .invokeMethod<String>('getInstallMessageSignature', <String, dynamic>{
        "message": message,
      });
      if (result == null || result.isEmpty) {
        throw StateError('install message signature empty');
      }
      final derSignature = base64Decode(result);
      final rawSignature = _decodeDerEcdsaSignature(derSignature);
      return base64Encode(rawSignature);
    } on MissingPluginException {
      _installMessageSigningAvailable = false;
      Log.w("$TAG: getInstallMessageSignature not available on this platform");
      throw StateError('install message signing not supported');
    } catch (err) {
      _installMessageSigningAvailable = false;
      Log.w("$TAG: getInstallMessageSignature error: $err");
      throw StateError('install message signing not supported');
    }
  }

  static Uint8List _decodeDerEcdsaSignature(Uint8List der) {
    int offset = 0;
    if (der.isEmpty) {
      throw StateError('Invalid DER signature: buffer is empty');
    }
    if (offset >= der.length) {
      throw StateError(
          'Invalid DER signature: unexpected end of DER buffer at sequence');
    }
    if (der[offset] != 0x30) {
      throw StateError('Invalid DER signature: missing sequence');
    }
    offset++;

    if (offset >= der.length) {
      throw StateError(
          'Invalid DER signature: unexpected end of DER buffer after sequence tag');
    }
    int sequenceLength = _readDerLength(der, offset);
    int seqLenBytes = _encodedLengthByteCount(der, offset);
    if (offset + seqLenBytes > der.length) {
      throw StateError(
          'Invalid DER signature: sequence length encoding exceeds buffer');
    }
    offset += seqLenBytes;
    if (sequenceLength != der.length - offset) {
      throw StateError('Invalid DER signature: incorrect sequence length');
    }

    if (offset >= der.length) {
      throw StateError(
          'Invalid DER signature: unexpected end of DER buffer at r integer tag');
    }
    if (der[offset] != 0x02) {
      throw StateError('Invalid DER signature: expected integer for r');
    }
    offset++;

    if (offset >= der.length) {
      throw StateError(
          'Invalid DER signature: unexpected end of DER buffer at r length');
    }
    int rLength = _readDerLength(der, offset);
    int rLenBytes = _encodedLengthByteCount(der, offset);
    if (offset + rLenBytes > der.length) {
      throw StateError(
          'Invalid DER signature: r length encoding exceeds buffer');
    }
    offset += rLenBytes;
    if (offset + rLength > der.length) {
      throw StateError('r length exceeds buffer');
    }
    final rBytes = Uint8List.sublistView(der, offset, offset + rLength);
    offset += rLength;

    if (offset >= der.length) {
      throw StateError(
          'Invalid DER signature: unexpected end of DER buffer at s integer tag');
    }
    if (der[offset] != 0x02) {
      throw StateError('Invalid DER signature: expected integer for s');
    }
    offset++;

    if (offset >= der.length) {
      throw StateError(
          'Invalid DER signature: unexpected end of DER buffer at s length');
    }
    int sLength = _readDerLength(der, offset);
    int sLenBytes = _encodedLengthByteCount(der, offset);
    if (offset + sLenBytes > der.length) {
      throw StateError(
          'Invalid DER signature: s length encoding exceeds buffer');
    }
    offset += sLenBytes;
    if (offset + sLength > der.length) {
      throw StateError('s length exceeds buffer');
    }
    final sBytes = Uint8List.sublistView(der, offset, offset + sLength);

    final rFixed = _toFixedLength(rBytes);
    final sFixed = _toFixedLength(sBytes);
    return Uint8List.fromList([...rFixed, ...sFixed]);
  }

  static int _readDerLength(Uint8List data, int offset) {
    if (offset >= data.length) {
      throw StateError('Truncated DER length: offset exceeds buffer');
    }
    int lengthByte = data[offset];
    if (lengthByte < 0x80) {
      return lengthByte;
    }
    final numBytes = lengthByte & 0x7F;
    if (numBytes == 0 || numBytes > 2) {
      throw StateError('Unsupported DER length encoding');
    }
    if (offset + 1 + numBytes > data.length) {
      throw StateError('Truncated DER length: not enough bytes for length');
    }
    int value = 0;
    for (int i = 0; i < numBytes; i++) {
      value = (value << 8) | data[offset + 1 + i];
    }
    return value;
  }

  static int _encodedLengthByteCount(Uint8List data, int offset) {
    final lengthByte = data[offset];
    if (lengthByte < 0x80) return 1;
    return 1 + (lengthByte & 0x7F);
  }

  static Uint8List _toFixedLength(Uint8List value) {
    const targetLength = 32;
    int offset = 0;
    while (offset < value.length && value[offset] == 0x00) {
      offset++;
    }
    final stripped = Uint8List.sublistView(value, offset);
    if (stripped.length > targetLength) {
      throw StateError('DER integer longer than $targetLength bytes');
    }
    if (stripped.length == targetLength) return stripped;
    final result = Uint8List(targetLength);
    result.setRange(targetLength - stripped.length, targetLength, stripped);
    return result;
  }

  /// Retrieves the certificates in the chain for the specified URL. These may be cached based on the host
  /// used in the URL (since the certificates are host rather than URL specific). If the certificates are
  /// not cached then they are obtained at the platform level and we cache them so subsequent requests don't
  /// require another probe.
  ///
  /// @param url for where to retrieve the certificates with a GET request
  /// @return a list of certificates (each as a Uint8list) for the host specified in the URL or null if an error occurred
  static Future<List<Uint8List>?> _fetchHostCertificates(Uri url) async {
    List<Uint8List>? hostCertificates = _hostCertificates[url.host];
    if (hostCertificates == null) {
      // certificates are not cached so we need to fetch them
      await _requireInitialized();
      String isolate = _isRootIsolate ? "root" : "background";
      Log.d("$TAG: $isolate fetching host certificates for ${url}");
      try {
        // setup a Completer for the transaction ID we are going to use
        Completer<dynamic> completer = new Completer<dynamic>();
        String transactionID = ApproovService.transactionID.toString();
        ApproovService.transactionID++;
        _platformTransactions[transactionID] = completer;

        // determine the channel to be used depending on if it is the root or
        // a background isolate
        MethodChannel channel = _isRootIsolate ? _fgChannel : _bgChannel;

        // create the arguments for the transaction
        final Map<String, dynamic> arguments = <String, dynamic>{
          "transactionID": transactionID,
          "url": url.toString(),
          "performCallBack": _isRootIsolate ? "YES" : "NO",
        };

        // start the certificate fetching process
        await channel.invokeMethod('fetchHostCertificates', arguments);

        // if we are running in a background isolate then we cannot receive callbacks
        // so we must wait on the result, but we do this in the background channel which
        // uses a background thread so that we don't block the main thread
        if (!_isRootIsolate) {
          final Map<String, dynamic> waitArgs = <String, dynamic>{
            "transactionID": transactionID,
          };
          final results =
              await channel.invokeMethod('waitForHostCertificates', waitArgs);
          completer.complete(results);
          _platformTransactions.remove(transactionID);
        }

        // wait on the transaction to complete and process the results
        final results = await completer.future;
        if (results is Map<Object?, Object?>) {
          if (results.containsKey("Certificates")) {
            // certificate were fetched so we cache them
            List fetchedHostCertificates =
                results["Certificates"] as List<dynamic>;
            hostCertificates = [];
            for (final cert in fetchedHostCertificates) {
              hostCertificates.add(cert as Uint8List);
            }
            _hostCertificates[url.host] = hostCertificates;
            Log.d(
                "$TAG: $isolate fetchHostCertificates ${url.host} obtained ${hostCertificates.length} certificates");
          } else if (results.containsKey("Error")) {
            // there was a specific error fetching the certificates
            String error = results["Error"] as String;
            Log.d("$TAG: $isolate fetchHostCertificates ${url.host}: $error");
            return null;
          } else {
            // there was an unknown error fetching the certificates
            Log.d("$TAG: $isolate fetchHostCertificates ${url.host} error");
            return null;
          }
        } else {
          // there was an unknown return format fetching the certificates
          Log.d(
              "$TAG: $isolate fetchHostCertificates ${url.host} bad response");
          return null;
        }
      } catch (err) {
        throw ApproovException('$err');
      }
    }
    return hostCertificates;
  }

  /// Removes the certificates for the specified host from the cache. This causes them to be retrieved over the
  /// network the next time _fetchHostCertificates() is called.
  ///
  /// @param host is the host for which to remove the certificates (e.g. "www.example.com")
  static Future<void> _removeCertificates(String host) async {
    _hostCertificates[host] = null;
  }

  /// Computes the SHA256 digest of the Subject Public Key Info (SPKI) of an ASN1.DER encoded certificate.
  ///
  /// @param certificate for which to compute the SPKI digest
  /// @return the SHA256 digest of the certificate's SPKI
  static Digest _spkiSha256Digest(Uint8List certificate) {
    ASN1Parser asn1Parser = ASN1Parser(certificate);
    ASN1Sequence signedCert = asn1Parser.nextObject() as ASN1Sequence;
    ASN1Sequence cert = signedCert.elements[0] as ASN1Sequence;
    ASN1Sequence spki = cert.elements[6] as ASN1Sequence;
    Digest spkiDigest = sha256.convert(spki.encodedBytes);
    return spkiDigest;
  }

  /// Gets all certificates of a host that match the Approov pins for that host. A match is determined by comparing
  /// the certificate's SPKI's SHA256 digest with the Approov pins. We firstly get the certificate chain for the
  /// host (which may have been previously cached) and then we restrict it to those corresponding to pinned
  /// certificates).
  ///
  /// @param host is the hostname being pinned
  /// @param approovPins is the set of pins for the host as configured in Approov
  /// @param hostCerts are the certificates obtained for the host
  /// @return a list of host certificates that match the Approov pins
  static Future<List<Uint8List>> _hostPinCertificates(
      String host, Set<String> approovPins, List<Uint8List> hostCerts) async {
    String info = "certificate chain for $host: ";
    bool isFirst = true;
    List<Uint8List> hostPinCerts = [];
    for (final cert in hostCerts) {
      Uint8List serverSpkiSha256Digest =
          Uint8List.fromList(_spkiSha256Digest(cert).bytes);
      if (!isFirst) info += ", ";
      isFirst = false;
      info += base64.encode(serverSpkiSha256Digest);
      for (final pin in approovPins) {
        if (ListEquality().equals(base64.decode(pin), serverSpkiSha256Digest)) {
          hostPinCerts.add(cert);
          info += " pinned";
        }
      }
    }
    Log.d("$TAG: $info");
    return hostPinCerts;
  }

  /// Create a security context that enforces pinning to host certificates whose SPKI SHA256 digest match an Approov
  /// pin. If no certificates match, the security context does not contain any host certificates and creating a TLS
  /// connection to the host will fail. These certificates that match a pin are set to the trusted certificates for the
  /// security context so that connections are restricted to ensure one of those certificates is present.
  ///
  /// @param host that is being pinned
  /// @param approovPins is the set of pins for the host as configured in Approov
  /// @param hostCerts are the fetech certificates for the host
  /// @return a security context that enforces pinning by using the host certificates that match the pins set in Approov
  static Future<SecurityContext> _pinnedSecurityContext(
    String host,
    Set<String> approovPins,
    List<Uint8List> hostCerts,
  ) async {
    // determine the list of X.509 ASN.1 DER host certificates that match any Approov pins for the host - if this
    // returns an empty list then nothing will be trusted
    List<Uint8List> pinCerts =
        await ApproovService._hostPinCertificates(host, approovPins, hostCerts);

    // add the certificates to create the security context of trusted certs
    SecurityContext securityContext = SecurityContext(withTrustedRoots: false);
    for (final pinCert in pinCerts) {
      String pemCertificate = PemCodec(PemLabel.certificate).encode(pinCert);
      Uint8List pemCertificatesBytes = AsciiEncoder().convert(pemCertificate);
      securityContext.setTrustedCertificatesBytes(pemCertificatesBytes);
    }
    String isolate = _isRootIsolate ? "root" : "background";
    Log.d(
        "$TAG: $isolate pinned security context with ${pinCerts.length} trusted certs, from ${approovPins.length} possible pins");
    return securityContext;
  }
}

/// Possible write operations that may need to be placed in the pending list
enum _WriteOpType {
  unknown,
  add,
  addError,
  write,
  writeAll,
  writeCharCode,
  writeln
}

/// Holds a pending write operation that must be delayed because issuing it immediately
/// would cause the headers to become immutable, but it is not possible to update the headers
/// because this can only be done in an async method that returns a Future to ensure that the
/// caller will wait for it to be completed.
class _PendingWriteOp {
  // state held for an individual pending write operation
  _WriteOpType type = _WriteOpType.unknown;
  List<int>? data;
  Object? error;
  StackTrace? stackTrace;
  Object? object;
  Iterable? objects;
  String? separator;
  int charCode = 0;

  void add(List<int> data) {
    this.type = _WriteOpType.add;
    this.data = data;
  }

  void addError(Object error, [StackTrace? stackTrace]) {
    this.type = _WriteOpType.addError;
    this.error = error;
    this.stackTrace = stackTrace;
  }

  void write(Object? object) {
    this.type = _WriteOpType.write;
    this.object = object;
  }

  void writeAll(Iterable objects, [String separator = ""]) {
    this.type = _WriteOpType.writeAll;
    this.objects = objects;
    this.separator = separator;
  }

  void writeCharCode(int charCode) {
    this.type = _WriteOpType.writeCharCode;
    this.charCode = charCode;
  }

  void writeln([Object? object = ""]) {
    this.type = _WriteOpType.writeln;
    this.object = object;
  }

  void performOperation(HttpClientRequest delegateRequest) {
    switch (type) {
      case _WriteOpType.add:
        delegateRequest.add(data!);
        break;
      case _WriteOpType.addError:
        delegateRequest.addError(error!, stackTrace);
        break;
      case _WriteOpType.write:
        delegateRequest.write(object);
        break;
      case _WriteOpType.writeAll:
        delegateRequest.writeAll(objects!, separator!);
        break;
      case _WriteOpType.writeCharCode:
        delegateRequest.writeCharCode(charCode);
        break;
      case _WriteOpType.writeln:
        delegateRequest.writeln(object);
        break;
      default:
        break;
    }
  }
}

/// Approov version of an HttpClientRequest, which delegates to an HttpClientRequest provided by the standard HttpClient. This
/// is necessary because Approov needs to be able to read, add and modify outgoing headers. This cannot be done at the time
/// of initial connection since the headers will not have been added at this time, and these are required for the token binding
/// and secret protection options (where a placeholder value in a header is replaced by the actual secret). Things are complicated
/// by the fact that headers are only mutable until anything is written to the body. Thus the headers are updated just before any
/// operation that updates the body. This is further limited by the fact that the updates can only be done on functions that return
/// a future (since the Approov fetch is an asynchronous operation), so some operaions have to be delayed until a suitable method is
/// called, knowing that in the worst case it can be performed when "close" is called.
class _ApproovHttpClientRequest implements HttpClientRequest {
  // request to be delegated to
  late HttpClientRequest _delegateRequest;

  // list of write operations (that update the body of the request) which have been delayed until there
  // is a possibility of updating the headers in the request with Approov
  List<_PendingWriteOp> _pendingWriteOps = <_PendingWriteOp>[];

  // true if the request has been updated with Approov related headers
  bool _requestUpdated = false;

  // true if the body will be provided through a stream, meaning we cannot cache the payload bytes
  bool _hasStreamBody = false;

  // Construct a new _ApproovHttpClientRequest that delegates to the given request. This adds Approov as late as possible while
  // the headers are still mutable.
  //
  // @param request is the HttpClientRequest to be delegated to
  _ApproovHttpClientRequest(HttpClientRequest request) {
    _delegateRequest = request;
  }

  // Updates the request if that is required. This may require the headers to be updated and therefore it cannot be
  // done after write operations to the body which make the headers immutable (as they may have already been transmitted).
  // Thus pending write operations are held and issue after the header updates.
  Future _updateRequestIfRequired() async {
    if (!_requestUpdated) {
      final Uint8List? pendingBodyBytes = _snapshotPendingBodyBytes();
      // update the request while the headers can still be mutated
      await ApproovService._updateRequest(_delegateRequest, pendingBodyBytes);
      _requestUpdated = true;

      // now perform any pending write operations
      for (final pendingWriteOp in _pendingWriteOps) {
        pendingWriteOp.performOperation(_delegateRequest);
      }
      _pendingWriteOps = <_PendingWriteOp>[];
    }
  }

  Uint8List? _snapshotPendingBodyBytes() {
    if (_hasStreamBody) {
      return null;
    }
    if (_pendingWriteOps.isEmpty) {
      return Uint8List(0);
    }
    final encoding = _delegateRequest.encoding ?? utf8;
    final builder = BytesBuilder(copy: false);
    for (final pending in _pendingWriteOps) {
      switch (pending.type) {
        case _WriteOpType.add:
          if (pending.data != null) builder.add(pending.data!);
          break;
        case _WriteOpType.write:
          final str = pending.object?.toString() ?? "";
          builder.add(encoding.encode(str));
          break;
        case _WriteOpType.writeAll:
          if (pending.objects != null) {
            final sep = pending.separator ?? "";
            var isFirst = true;
            for (final element in pending.objects!) {
              if (!isFirst && sep.isNotEmpty) {
                builder.add(encoding.encode(sep));
              }
              final str = element?.toString() ?? "";
              builder.add(encoding.encode(str));
              isFirst = false;
            }
          }
          break;
        case _WriteOpType.writeCharCode:
          builder.add(encoding.encode(String.fromCharCode(pending.charCode)));
          break;
        case _WriteOpType.writeln:
          final str = pending.object?.toString() ?? "";
          builder.add(encoding.encode(str));
          builder.add(encoding.encode("\n"));
          break;
        default:
          break;
      }
    }
    return builder.toBytes();
  }

  @override
  set bufferOutput(bool _bufferOutput) =>
      _delegateRequest.bufferOutput = _bufferOutput;
  @override
  bool get bufferOutput => _delegateRequest.bufferOutput;

  @override
  HttpConnectionInfo? get connectionInfo => _delegateRequest.connectionInfo;

  @override
  set contentLength(int _contentLength) =>
      _delegateRequest.contentLength = _contentLength;
  @override
  int get contentLength => _delegateRequest.contentLength;

  @override
  List<Cookie> get cookies => _delegateRequest.cookies;

  @override
  Future<HttpClientResponse> get done => _delegateRequest.done;

  @override
  set encoding(Encoding _encoding) => _delegateRequest.encoding = _encoding;
  @override
  Encoding get encoding => _delegateRequest.encoding;

  @override
  set followRedirects(bool _followRedirects) =>
      _delegateRequest.followRedirects = _followRedirects;
  @override
  bool get followRedirects => _delegateRequest.followRedirects;

  @override
  HttpHeaders get headers => _delegateRequest.headers;

  @override
  set maxRedirects(int _maxRedirects) =>
      _delegateRequest.maxRedirects = _maxRedirects;
  @override
  int get maxRedirects => _delegateRequest.maxRedirects;

  @override
  String get method => _delegateRequest.method;

  @override
  set persistentConnection(bool _persistentConnection) =>
      _delegateRequest.persistentConnection = _persistentConnection;
  @override
  bool get persistentConnection => _delegateRequest.persistentConnection;

  @override
  Uri get uri => _delegateRequest.uri;

  @override
  void abort([Object? exception, StackTrace? stackTrace]) {
    _delegateRequest.abort(exception, stackTrace);
  }

  @override
  void add(List<int> data) {
    if (_requestUpdated)
      _delegateRequest.add(data);
    else {
      _PendingWriteOp pendingWriteOp = new _PendingWriteOp();
      pendingWriteOp.add(data);
      _pendingWriteOps.add(pendingWriteOp);
    }
  }

  @override
  void addError(Object error, [StackTrace? stackTrace]) {
    if (_requestUpdated)
      _delegateRequest.addError(error, stackTrace);
    else {
      _PendingWriteOp pendingWriteOp = new _PendingWriteOp();
      pendingWriteOp.addError(error, stackTrace);
      _pendingWriteOps.add(pendingWriteOp);
    }
  }

  @override
  Future addStream(Stream<List<int>> stream) async {
    _hasStreamBody = true;
    await _updateRequestIfRequired();
    return _delegateRequest.addStream(stream);
  }

  @override
  Future<HttpClientResponse> close() async {
    await _updateRequestIfRequired();
    return _delegateRequest.close();
  }

  @override
  Future flush() async {
    await _updateRequestIfRequired();
    return _delegateRequest.flush();
  }

  @override
  void write(Object? object) {
    if (_requestUpdated)
      _delegateRequest.write(object);
    else {
      _PendingWriteOp pendingWriteOp = new _PendingWriteOp();
      pendingWriteOp.write(object);
      _pendingWriteOps.add(pendingWriteOp);
    }
  }

  @override
  void writeAll(Iterable objects, [String separator = ""]) {
    if (_requestUpdated)
      _delegateRequest.writeAll(objects, separator);
    else {
      _PendingWriteOp pendingWriteOp = new _PendingWriteOp();
      pendingWriteOp.writeAll(objects, separator);
      _pendingWriteOps.add(pendingWriteOp);
    }
  }

  @override
  void writeCharCode(int charCode) {
    if (_requestUpdated)
      _delegateRequest.writeCharCode(charCode);
    else {
      _PendingWriteOp pendingWriteOp = new _PendingWriteOp();
      pendingWriteOp.writeCharCode(charCode);
      _pendingWriteOps.add(pendingWriteOp);
    }
  }

  @override
  void writeln([Object? object = ""]) {
    if (_requestUpdated)
      _delegateRequest.writeln(object);
    else {
      _PendingWriteOp pendingWriteOp = new _PendingWriteOp();
      pendingWriteOp.writeln(object);
      _pendingWriteOps.add(pendingWriteOp);
    }
  }
}

/// ApproovHttpClient is a drop-in replacement for the Dart IO library's HttpClient. If Approov is configured to protect
/// an API on a host, then an ApproovHttpClient will automatically set up pinning and add relevant headers for a request,
/// and also provide secret substitution if required. Otherwise the behaviour of ApproovHttpClient is the same as for the
/// Dart IO library's HttpClient.
class ApproovHttpClient implements HttpClient {
  // logging tag
  static const String TAG = "ApproovService:ApproovHttpClient";

  // global configuration epoch for the delegate HttpClient cache. If the global configuration epoch changes then
  // the cache must be cleared because the pins may have changed that are embodied in the pinned security context.
  int _cachedConfigEpoch = 0;

  // internal HttpClient delegates for each host domain that is connected to. These will be rebuilt if pinning
  // fails, pins change or configurable attributes on the client are modified. We need to have a different delegate
  // per host because they will have different pinning sets. Changes to the properties of the HttpClient need to be
  // delegated to all of the active clients.  Note that a null entry indicates that the no connection client should be used.
  Map<String, Future<HttpClient?>> _delegatePinnedHttpClients = {};

  // list of all delegate HttpClients that have been created. This is used to make sure all delegates are closed
  // when the ApproovHttpClient is closed. We cannot use the map since entries may be removed due to pinning or
  // configuration changes. Note that a null entry indicates that the no connection client should be used.
  List<Future<HttpClient?>> _createdPinnedHttpClients = [];

  // a special client that is used when we want to force a no connection, such as when there is a forced pin
  // update required or if we have failed to fetch the certificates for a host. Note we don't update its
  // attribute state since it is not relevant given it will never actually connect.
  HttpClient _noConnectionClient =
      HttpClient(context: SecurityContext(withTrustedRoots: false));

  // indicates whether the ApproovHttpClient has been closed by calling close()
  bool _isClosed = false;

  // state required to implement getters and setters required by the HttpClient interface
  Future<bool> Function(Uri url, String scheme, String? realm)? _authenticate;
  Future<ConnectionTask<Socket>> Function(
      Uri url, String? proxyHost, int? proxyPort)? _connectionFactory;
  void Function(String line)? _keyLog;
  final List _credentials = [];
  String Function(Uri url)? _findProxy;
  Future<bool> Function(String host, int port, String scheme, String? realm)?
      _authenticateProxy;
  final List _proxyCredentials = [];
  bool Function(X509Certificate cert, String host, int port)?
      _badCertificateCallback;
  Duration _idleTimeout = const Duration(seconds: 15);
  Duration? _connectionTimeout;
  int? _maxConnectionsPerHost;
  bool _autoUncompress = true;
  String? _userAgent;

  /// Pinning failure callback function for the badCertificateCallback of HttpClient. This is called if the pinning
  /// certificate check failed, which can indicate a certificate update on the server or a Man-in-the-Middle (MitM)
  /// attack. It invalidates the certificates for the given host so they will be refreshed and the communication with
  /// the server can be re-established for the case of a certificate update. Returns false to prevent the request to
  /// be sent for the case of a MitM attack.
  ///
  /// @param cert is the certificate which could not be authenticated
  /// @param host is the host name of the server to which the request is being sent
  /// @param port is the port of the server
  /// @return false to prevent the request from being sent
  bool _pinningFailureCallback(X509Certificate cert, String host, int port) {
    // reset host certificates and delegate pinned HttpClient for the host to force
    // them to be recreated
    Log.d("$TAG: pinning failure callback for $host");
    ApproovService._removeCertificates(host);
    _delegatePinnedHttpClients.remove(host);

    // call any user defined function for its side effects only (as we are going to reject anyway)
    Function(X509Certificate cert, String host, int port)?
        badCertificateCallback = _badCertificateCallback;
    if (badCertificateCallback != null) {
      badCertificateCallback(cert, host, port);
    }

    // prevent the request from being sent
    return false;
  }

  /// Create an HTTP client with pinning enabled for the given host if so configured in Approov. The state for the new
  /// HTTP client is copied from the current delegate.
  ///
  /// @param url for which to set up pinning
  /// @return the future delegate HTTP client, or null if the no connnection client should be used
  Future<HttpClient?> _createPinnedHttpClient(Uri url) async {
    // enusre the SDK has been initialized at this point
    await ApproovService._requireInitialized();

    // prefetch the host certificates for the URL so this can be done in parallel with the token fetch
    final stopWatch = Stopwatch();
    stopWatch.start();
    final futureHostCerts = ApproovService._fetchHostCertificates(url);
    final certStartTime = stopWatch.elapsedMilliseconds;

    // check if the URL matches one of the exclusion regexs
    bool isExcluded = false;
    String urlString = url.toString();
    for (RegExp regExp in ApproovService._exclusionURLRegexs.values) {
      if (regExp.hasMatch(urlString)) isExcluded = true;
    }

    // perform an Approov token fetching unless the URL is excluded
    int tokenStartTime = 0;
    int tokenFinishTime = 0;
    Map<dynamic, dynamic> allPins = {};
    String isolate = ApproovService._isRootIsolate ? "root" : "background";
    if (isExcluded) {
      // get whatever pins we currently have without forcing a fetch of new ones
      allPins = await ApproovService._getPins("public-key-sha256");
    } else {
      // start the process of fetching an Approov token to get the latest configuration
      final futureApproovToken = ApproovService._fetchApproovToken(urlString);
      tokenStartTime = stopWatch.elapsedMilliseconds - certStartTime;

      // wait on the Approov token fetching to complete - but note we do not fail if a token fetch was not possible
      _TokenFetchResult fetchResult = await futureApproovToken;
      tokenFinishTime =
          stopWatch.elapsedMilliseconds - tokenStartTime - certStartTime;
      Log.d(
          "$TAG: $isolate pinning setup fetch token for ${url.host}: ${fetchResult.tokenFetchStatus.name}, certStart ${certStartTime}ms, tokenStart ${tokenStartTime}ms, tokenFinish ${tokenFinishTime}ms");

      // if the config has changed then fetch a new configuration which will cause the configuration epoch to change
      // across all isolates, which will cause pinned delegate clients to be cleared since the pins may have changed
      if (fetchResult.isConfigChanged) {
        await ApproovService._fetchConfig();
        Log.d(
            "$TAG: $isolate creating pinning delegate client, dynamic configuration update");
      }

      // get pins from Approov - note that it is still possible at this point if the token fetch failed that no pins
      // have are available, in which case we detect that at the time we are processing a request to add Approov
      allPins = await ApproovService._getPins("public-key-sha256");

      // if we didn't manage to fetch a token before then it is possible we have never fetched a token and therefore
      // not have any available pins - we force another token fetch in that case so that we can check
      if ((fetchResult.tokenFetchStatus != _TokenFetchStatus.SUCCESS) &&
          (fetchResult.tokenFetchStatus != _TokenFetchStatus.UNKNOWN_URL)) {
        // perform another attempted token fetch
<<<<<<< HEAD
        fetchResult = await ApproovService._fetchApproovToken(urlString);
        Log.d("$TAG: $isolate pinning setup retry fetch token for ${url.host}: ${fetchResult.tokenFetchStatus.name}");
=======
        fetchResult = await ApproovService._fetchApproovToken(url.host);
        Log.d(
            "$TAG: $isolate pinning setup retry fetch token for ${url.host}: ${fetchResult.tokenFetchStatus.name}");
>>>>>>> 15f45814

        // if we are forced to update pins then this likely means that no pins were ever fetched and in this
        // case we must force a no connection so that another fetch can be tried again. This is because
        // once a connection is made it might not be dropped until the app is executed so there is no possibility
        // to retry and get the pins without restarting the app. We just return the no connection client
        // in this case.
        if (fetchResult.isForceApplyPins) {
          Log.d(
              "$TAG: $isolate force apply pins asserted so forcing no connection");
          return null;
        }
      }
    }

    // get any pins defined for the host domain
    List pins = List.empty();
    if (allPins[url.host] != null) {
      // get the pins for the host
      pins = (allPins[url.host] as List);

      // if there are no pins for the host domain then we use any associated with the managed trust roots instead - note
      // this means that this will only be applied to domains added in Approov
      if (pins.isEmpty && (allPins["*"] != null)) pins = (allPins["*"] as List);
    }

    // get the fetched certificates and just force a no connection if they couldn't be obtained
    List<Uint8List>? hostCerts = await futureHostCerts;
    if (hostCerts == null) {
      Log.d("$TAG: $isolate cannot get certificates by probing $url");
      return null;
    }

    // construct a new http client
    HttpClient? newHttpClient;
    if (pins.isEmpty) {
      // if there are no pins then we can just use a standard http client
      newHttpClient = HttpClient();
      Log.d(
          "$TAG: $isolate client ready for ${url.host}, without pinning restriction");
    } else {
      // create HttpClient with pinning enabled by determining the particular certificates we should trust
      Set<String> approovPins = HashSet();
      for (final pin in pins) {
        approovPins.add(pin);
      }
      SecurityContext securityContext =
          await ApproovService._pinnedSecurityContext(
              url.host, approovPins, hostCerts);
      newHttpClient = HttpClient(context: securityContext);
      final pinningFinishTime = stopWatch.elapsedMilliseconds -
          tokenFinishTime -
          tokenStartTime -
          certStartTime;
      Log.d(
          "$TAG: $isolate client ready for ${url.host}, pinningFinish ${pinningFinishTime}ms");
    }

    // copy state to the new delegate HttpClient
    newHttpClient.idleTimeout = _idleTimeout;
    newHttpClient.connectionTimeout = _connectionTimeout;
    if (_maxConnectionsPerHost != null) {
      newHttpClient.maxConnectionsPerHost = _maxConnectionsPerHost;
    }
    newHttpClient.autoUncompress = _autoUncompress;
    newHttpClient.authenticate = _authenticate;
    newHttpClient.connectionFactory = _connectionFactory;
    newHttpClient.keyLog = _keyLog;
    if (_userAgent != null) {
      newHttpClient.userAgent = _userAgent;
    }
    for (var credential in _credentials) {
      newHttpClient.addCredentials(credential[0], credential[1], credential[2]);
    }
    newHttpClient.findProxy = _findProxy;
    newHttpClient.authenticateProxy = _authenticateProxy;
    for (var proxyCredential in _proxyCredentials) {
      newHttpClient.addProxyCredentials(proxyCredential[0], proxyCredential[1],
          proxyCredential[2], proxyCredential[3]);
    }
    newHttpClient.badCertificateCallback = _pinningFailureCallback;

    // provide the new http client with a pinned security context
    return newHttpClient;
  }

  // Constructor for a custom Approov HttpClient. Either providing the initial
  // configuration string or not. If the config string is missing then the SDK
  // must have been previously initialized, else there will be exceptions when
  // the client is used.
  //
  // @param initialConfig optionally provide the config string for account
  //     initialization. If provided, the config must be obtained using the
  //     Approov CLI or from the original onboarding email.
  // @param initialComment optionally provide the comment string for account
  //     initialization. If no config is provided the comment string is
  //     ignored.
  ApproovHttpClient([String? initialConfig, String? initialComment]) : super() {
    if (initialConfig != null) {
      ApproovService.initialize(initialConfig, initialComment);
    }
  }

  // Gets the delegate HttpClient to be used for the given URL. This looks up the
  // cache of clients per host and creates a new one if there is no entry for the host.
  // The cache is populated with Futures since we want to be able to cache as soon as
  // possible to avoid parallel Http operations from also creating unnecesary new
  // delegate clients for the same host. Any given host may be forced to a no connection
  // client and in this case we don't want to cache this as we want to quickly recover
  // from these cases, e.g. if we were unable to successfully fetch the certificates
  // for the host.
  //
  // @param url for which to get the delegate HttpClient
  // @return the future delegate HttpClient (which will be null for no connection)
  Future<HttpClient?> _getDelegateHttpClient(Uri url) async {
    // check that the cache is still valid and hasn't been fully invalidated due to
    // a cnnfiguration epoch change which invalidates all clients because the pins
    // may have changed which impacts the pinned security contexts
    if (ApproovService._configEpoch != _cachedConfigEpoch) {
      _delegatePinnedHttpClients.clear();
      _cachedConfigEpoch = ApproovService._configEpoch;
      String isolate = ApproovService._isRootIsolate ? "root" : "background";
      Log.d(
          "$TAG: $isolate configuration epoch changed, clearing delegate cache");
    }

    // lookup the cache and see if a new delegate is required - note that we
    // want to do this without an awaits because we wish parallel fetch operations
    // to the same domain to share the same delegate client if possible
    var createNewDelegate = false;
    var futureDelegateClient = _delegatePinnedHttpClients[url.host];
    if (futureDelegateClient == null) {
      // if the cache is empty for the host then we definitely need to create a new delegate
      // and we don't need to await on its result
      createNewDelegate = true;
    } else {
      // if there is any entry then we await on it to see if it is null (no connection)
      // since we don't want to use the cached version of this because we want to force
      // a reprobing of the certificates in case that was the issue
      final delegateClient = await futureDelegateClient;
      if (delegateClient == null) createNewDelegate = true;
    }

    // create a new delegate if required
    if (createNewDelegate) {
      // don't create new delegates if the ApproovHttpClient has been closed
      if (_isClosed) {
        throw StateError("ApproovHttpClient is closed");
      }

      // create a new delegate client and add its future to the cache
      String isolate = ApproovService._isRootIsolate ? "root" : "background";
      Log.d(
          "$TAG: $isolate creating pinned delegate creation for $url.host:$url.port");
      futureDelegateClient = _createPinnedHttpClient(url);
      _createdPinnedHttpClients.add(futureDelegateClient);
      _delegatePinnedHttpClients[url.host] = futureDelegateClient;
    }

    // provide the future delegate client
    return futureDelegateClient;
  }

  @override
  Future<HttpClientRequest> open(
      String method, String host, int port, String path) async {
    // obtain the delegate HttpClient to be used (with null meaning no connection should
    // be forced) and then wrap the provided HttpClientRequest
    Uri url = Uri(scheme: "https", host: host, port: port, path: path);
    var delegateClient = await _getDelegateHttpClient(url);
    if (delegateClient == null) delegateClient = _noConnectionClient;
    return delegateClient.open(method, host, port, path).then((request) {
      return _ApproovHttpClientRequest(request);
    });
  }

  @override
  Future<HttpClientRequest> openUrl(String method, Uri url) async {
    // obtain the delegate HttpClient to be used (with null meaning no connection should
    // be fored) and then wrap the provided HttpClientRequest
    var delegateClient = await _getDelegateHttpClient(url);
    if (delegateClient == null) delegateClient = _noConnectionClient;
    return delegateClient.openUrl(method, url).then((request) {
      return _ApproovHttpClientRequest(request);
    });
  }

  @override
  Future<HttpClientRequest> get(String host, int port, String path) =>
      open("get", host, port, path);

  @override
  Future<HttpClientRequest> getUrl(Uri url) => openUrl("get", url);

  @override
  Future<HttpClientRequest> post(String host, int port, String path) =>
      open("post", host, port, path);

  @override
  Future<HttpClientRequest> postUrl(Uri url) => openUrl("post", url);

  @override
  Future<HttpClientRequest> put(String host, int port, String path) =>
      open("put", host, port, path);

  @override
  Future<HttpClientRequest> putUrl(Uri url) => openUrl("put", url);

  @override
  Future<HttpClientRequest> delete(String host, int port, String path) =>
      open("delete", host, port, path);

  @override
  Future<HttpClientRequest> deleteUrl(Uri url) => openUrl("delete", url);

  @override
  Future<HttpClientRequest> head(String host, int port, String path) =>
      open("head", host, port, path);

  @override
  Future<HttpClientRequest> headUrl(Uri url) => openUrl("head", url);

  @override
  Future<HttpClientRequest> patch(String host, int port, String path) =>
      open("patch", host, port, path);

  @override
  Future<HttpClientRequest> patchUrl(Uri url) => openUrl("patch", url);

  @override
  set idleTimeout(Duration timeout) {
    _idleTimeout = timeout;
    _delegatePinnedHttpClients.clear();
  }

  @override
  Duration get idleTimeout => _idleTimeout;

  @override
  set connectionTimeout(Duration? timeout) {
    _connectionTimeout = timeout;
    _delegatePinnedHttpClients.clear();
  }

  @override
  Duration? get connectionTimeout => _connectionTimeout;

  @override
  set maxConnectionsPerHost(int? maxConnections) {
    _maxConnectionsPerHost = maxConnections;
    _delegatePinnedHttpClients.clear();
  }

  @override
  int? get maxConnectionsPerHost => _maxConnectionsPerHost;

  @override
  set autoUncompress(bool autoUncompress) {
    _autoUncompress = autoUncompress;
    _delegatePinnedHttpClients.clear();
  }

  @override
  bool get autoUncompress => _autoUncompress;

  @override
  set userAgent(String? userAgent) {
    _userAgent = userAgent;
    _delegatePinnedHttpClients.clear();
  }

  @override
  String? get userAgent => _userAgent;

  @override
  set authenticate(Future<bool> f(Uri url, String scheme, String? realm)?) {
    _authenticate = f;
    _delegatePinnedHttpClients.clear();
  }

  @override
  set connectionFactory(
      Future<ConnectionTask<Socket>> f(
          Uri url, String? proxyHost, int? proxyPort)?) {
    _connectionFactory = f;
    _delegatePinnedHttpClients.clear();
  }

  @override
  set keyLog(void f(String line)?) {
    _keyLog = f;
    _delegatePinnedHttpClients.clear();
  }

  @override
  void addCredentials(
      Uri url, String realm, HttpClientCredentials credentials) {
    _credentials.add({url, realm, credentials});
    _delegatePinnedHttpClients.clear();
  }

  @override
  set findProxy(String f(Uri url)?) {
    _findProxy = f;
    _delegatePinnedHttpClients.clear();
  }

  @override
  set authenticateProxy(
      Future<bool> f(String host, int port, String scheme, String? realm)?) {
    _authenticateProxy = f;
    _delegatePinnedHttpClients.clear();
  }

  @override
  void addProxyCredentials(
      String host, int port, String realm, HttpClientCredentials credentials) {
    _proxyCredentials.add({host, port, realm, credentials});
    _delegatePinnedHttpClients.clear();
  }

  @override
  set badCertificateCallback(
      bool callback(X509Certificate cert, String host, int port)?) {
    _badCertificateCallback = callback;
  }

  @override
  void close({bool force = false}) async {
    _isClosed = true;
    var closeNoConnectionClient = false;
    for (var futureDelegateClient in _createdPinnedHttpClients) {
      final delegateClient = await futureDelegateClient;
      if (delegateClient == null)
        closeNoConnectionClient = true;
      else
        delegateClient.close(force: force);
    }
    if (closeNoConnectionClient) {
      _noConnectionClient.close(force: force);
    }
  }
}

// ApproovClient is a drop-in replacement for client from the Flutter http package (https://pub.dev/packages/http).
// This class is designed to be composable. This makes it easy for external libraries to work with one another to add
// behavior to it. Libraries wishing to add behavior should create a subclass of BaseClient that wraps an ApproovClient
// and adds the desired behavior.
class ApproovClient extends http.BaseClient {
  // logging tag
  static const String TAG = "ApproovService:ApproovClient";

  // internal client delegate used to perform the actual requests
  http.Client? _delegateClient;

  // Constructor for a custom Approov Client. Either providing the initial
  // configuration string or not. If the config string is missing then the SDK
  // must have been previously initialized, else there will be exceptions when
  // the client is used.
  //
  // @param initialConfig optionally provide the config string for account
  //     initialization. If provided, the config must be obtained using the
  //     Approov CLI or from the original onboarding email.
  // @param initialComment optionally provide the comment string for account
  //     initialization. If no config is provided the comment string is
  //     ignored.
  ApproovClient([String? initialConfig, String? initialComment])
      : _delegateClient =
            httpio.IOClient(ApproovHttpClient(initialConfig, initialComment)),
        super() {}

  @override
  Future<http.StreamedResponse> send(http.BaseRequest request) {
    // preserve old behavior - if the client was closed and then used again,
    // reinitialize the delegate now send using the delegate http client
    if (_delegateClient == null) {
      _delegateClient = httpio.IOClient(ApproovHttpClient());
    }
    return _delegateClient!.send(request);
  }

  @override
  void close() {
    if (_delegateClient != null) {
      _delegateClient!.close();
      _delegateClient = null;
    }
  }
}<|MERGE_RESOLUTION|>--- conflicted
+++ resolved
@@ -1177,18 +1177,12 @@
     // check the status of Approov token fetch
     if (fetchResult.tokenFetchStatus == _TokenFetchStatus.SUCCESS) {
       // we successfully obtained a token so add it to the header for the request
-<<<<<<< HEAD
       request.headers.set(_approovTokenHeader, _approovTokenPrefix + fetchResult.token, preserveHeaderCase: true);
       final String? traceIDHeader = _approovTraceIDHeader;
       final String traceID = fetchResult.traceID;
       if ((traceIDHeader != null) && traceID.isNotEmpty) {
         request.headers.set(traceIDHeader, traceID, preserveHeaderCase: true);
       }
-=======
-      request.headers.set(
-          _approovTokenHeader, _approovTokenPrefix + fetchResult.token,
-          preserveHeaderCase: true);
->>>>>>> 15f45814
     } else if ((fetchResult.tokenFetchStatus == _TokenFetchStatus.NO_NETWORK) ||
         (fetchResult.tokenFetchStatus == _TokenFetchStatus.POOR_NETWORK) ||
         (fetchResult.tokenFetchStatus == _TokenFetchStatus.MITM_DETECTED)) {
@@ -2169,14 +2163,8 @@
       if ((fetchResult.tokenFetchStatus != _TokenFetchStatus.SUCCESS) &&
           (fetchResult.tokenFetchStatus != _TokenFetchStatus.UNKNOWN_URL)) {
         // perform another attempted token fetch
-<<<<<<< HEAD
         fetchResult = await ApproovService._fetchApproovToken(urlString);
         Log.d("$TAG: $isolate pinning setup retry fetch token for ${url.host}: ${fetchResult.tokenFetchStatus.name}");
-=======
-        fetchResult = await ApproovService._fetchApproovToken(url.host);
-        Log.d(
-            "$TAG: $isolate pinning setup retry fetch token for ${url.host}: ${fetchResult.tokenFetchStatus.name}");
->>>>>>> 15f45814
 
         // if we are forced to update pins then this likely means that no pins were ever fetched and in this
         // case we must force a no connection so that another fetch can be tried again. This is because
